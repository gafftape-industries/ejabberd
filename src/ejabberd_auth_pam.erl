%%%-------------------------------------------------------------------
%%% File    : ejabberd_auth_pam.erl
%%% Author  : Evgeniy Khramtsov <xram@jabber.ru>
%%% Purpose : PAM authentication
%%% Created : 5 Jul 2007 by Evgeniy Khramtsov <xram@jabber.ru>
%%%
%%%
%%% ejabberd, Copyright (C) 2002-2016   ProcessOne
%%%
%%% This program is free software; you can redistribute it and/or
%%% modify it under the terms of the GNU General Public License as
%%% published by the Free Software Foundation; either version 2 of the
%%% License, or (at your option) any later version.
%%%
%%% This program is distributed in the hope that it will be useful,
%%% but WITHOUT ANY WARRANTY; without even the implied warranty of
%%% MERCHANTABILITY or FITNESS FOR A PARTICULAR PURPOSE.  See the GNU
%%% General Public License for more details.
%%%
%%% You should have received a copy of the GNU General Public License along
%%% with this program; if not, write to the Free Software Foundation, Inc.,
%%% 51 Franklin Street, Fifth Floor, Boston, MA 02110-1301 USA.
%%%
%%%-------------------------------------------------------------------
-module(ejabberd_auth_pam).

-behaviour(ejabberd_config).

-author('xram@jabber.ru').

-behaviour(ejabberd_auth).

<<<<<<< HEAD
-export([start/1, set_password/3, check_password/3,
	 check_password/5, try_register/3,
=======
%% External exports
%%====================================================================
%% API
%%====================================================================
-export([start/1, set_password/3, check_password/4,
	 check_password/6, try_register/3,
>>>>>>> 917d48f3
	 dirty_get_registered_users/0, get_vh_registered_users/1,
	 get_vh_registered_users/2,
	 get_vh_registered_users_number/1,
	 get_vh_registered_users_number/2, get_password/2,
	 get_password_s/2, is_user_exists/2, remove_user/2,
	 remove_user/3, store_type/0, plain_password_required/0,
	 opt_type/1]).

start(_Host) ->
    ejabberd:start_app(p1_pam).

set_password(_User, _Server, _Password) ->
    {error, not_allowed}.

check_password(User, AuthzId, Server, Password, _Digest,
	       _DigestGen) ->
    check_password(User, AuthzId, Server, Password).

check_password(User, AuthzId, Host, Password) ->
    if AuthzId /= <<>> andalso AuthzId /= User ->
        false;
    true ->
        Service = get_pam_service(Host),
        UserInfo = case get_pam_userinfotype(Host) of
    		 username -> User;
    		 jid -> <<User/binary, "@", Host/binary>>
    	       end,
        case catch epam:authenticate(Service, UserInfo,
    				 Password)
    	of
          true -> true;
          _ -> false
        end
    end.

try_register(_User, _Server, _Password) ->
    {error, not_allowed}.

dirty_get_registered_users() -> [].

get_vh_registered_users(_Host) -> [].

get_vh_registered_users(_Host, _) -> [].

get_vh_registered_users_number(_Host) -> 0.

get_vh_registered_users_number(_Host, _) -> 0.

get_password(_User, _Server) -> false.

get_password_s(_User, _Server) -> <<"">>.

%% @spec (User, Server) -> true | false | {error, Error}
%% TODO: Improve this function to return an error instead of 'false' when connection to PAM failed
is_user_exists(User, Host) ->
    Service = get_pam_service(Host),
    UserInfo = case get_pam_userinfotype(Host) of
		 username -> User;
		 jid -> <<User/binary, "@", Host/binary>>
	       end,
    case catch epam:acct_mgmt(Service, UserInfo) of
      true -> true;
      _ -> false
    end.

remove_user(_User, _Server) -> {error, not_allowed}.

remove_user(_User, _Server, _Password) -> not_allowed.

plain_password_required() -> true.

store_type() -> external.

%%====================================================================
%% Internal functions
%%====================================================================
get_pam_service(Host) ->
    ejabberd_config:get_option(
      {pam_service, Host},
      fun iolist_to_binary/1,
      <<"ejabberd">>).

get_pam_userinfotype(Host) ->
    ejabberd_config:get_option(
      {pam_userinfotype, Host},
      fun(username) -> username;
         (jid) -> jid
      end,
      username).

opt_type(pam_service) -> fun iolist_to_binary/1;
opt_type(pam_userinfotype) ->
    fun (username) -> username;
	(jid) -> jid
    end;
opt_type(_) -> [pam_service, pam_userinfotype].<|MERGE_RESOLUTION|>--- conflicted
+++ resolved
@@ -30,17 +30,8 @@
 
 -behaviour(ejabberd_auth).
 
-<<<<<<< HEAD
--export([start/1, set_password/3, check_password/3,
-	 check_password/5, try_register/3,
-=======
-%% External exports
-%%====================================================================
-%% API
-%%====================================================================
 -export([start/1, set_password/3, check_password/4,
 	 check_password/6, try_register/3,
->>>>>>> 917d48f3
 	 dirty_get_registered_users/0, get_vh_registered_users/1,
 	 get_vh_registered_users/2,
 	 get_vh_registered_users_number/1,
@@ -63,16 +54,16 @@
     if AuthzId /= <<>> andalso AuthzId /= User ->
         false;
     true ->
-        Service = get_pam_service(Host),
-        UserInfo = case get_pam_userinfotype(Host) of
-    		 username -> User;
-    		 jid -> <<User/binary, "@", Host/binary>>
-    	       end,
-        case catch epam:authenticate(Service, UserInfo,
-    				 Password)
-    	of
-          true -> true;
-          _ -> false
+    Service = get_pam_service(Host),
+    UserInfo = case get_pam_userinfotype(Host) of
+		 username -> User;
+		 jid -> <<User/binary, "@", Host/binary>>
+	       end,
+    case catch epam:authenticate(Service, UserInfo,
+				 Password)
+	of
+      true -> true;
+      _ -> false
         end
     end.
 
