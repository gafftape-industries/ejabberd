--- conflicted
+++ resolved
@@ -29,16 +29,14 @@
 
 %% API
 -export([start_link/2, supervisor/1, create_db/0,
-         get_room_pid/2, join/5, process_pdu/3,
+         get_room_pid/2, join_direct/5, process_pdu/3,
          get_missing_events/7, get_state_ids/4,
          get_rooms_list/0, get_event/3,
          make_join/4, send_join/5,
+         create_new_room/3, room_add_event/3,
          binary_to_room_version/1,
-<<<<<<< HEAD
-=======
          parse_user_id/1,
          send_muc_invite/7,
->>>>>>> cf13abda
          escape/1, unescape/1,
          route/1]).
 
@@ -73,8 +71,6 @@
          json :: #{atom() | binary() => misc:json_value()},
          state_map}).
 
-<<<<<<< HEAD
-=======
 -record(direct,
         {local_user :: jid() | undefined,
          remote_user :: binary() | undefined,
@@ -87,19 +83,17 @@
 -record(multi,
         {users :: #{{binary(), binary()} => #{binary() => #multi_user{}}}}).
 
->>>>>>> cf13abda
 -record(data,
         {host :: binary(),
-         local_user :: jid() | undefined,
-         remote_user :: binary() | undefined,
-         remote_servers = #{},
+         kind :: #direct{} | #multi{} | undefined,
          room_id :: binary(),
+         room_jid :: jid(),
          room_version :: #room_version{},
          events = #{},
          latest_events = sets:new([{version, 2}]),
          nonlatest_events = sets:new([{version, 2}]),
-         outgoing_txns = #{},
-         client_state}).
+         event_queue = treap:empty(),
+         outgoing_txns = #{}}).
 
 -define(ROOM_CREATE, <<"m.room.create">>).
 -define(ROOM_MEMBER, <<"m.room.member">>).
@@ -111,6 +105,7 @@
 -define(ROOM_TOPIC, <<"m.room.topic">>).
 
 -define(MAX_DEPTH, 16#7FFFFFFFFFFFFFFF).
+-define(MAX_TXN_RETRIES, 5).
 
 -define(MATRIX_ROOM_ALIAS_CACHE, matrix_room_alias_cache).
 -define(MATRIX_ROOM_ALIAS_CACHE_ERROR_TIMEOUT, 60000).
@@ -173,16 +168,14 @@
             {ok, Pid}
     end.
 
-join(Host, MatrixServer, RoomID, Sender, UserID) ->
+join_direct(Host, MatrixServer, RoomID, Sender, UserID) ->
     case get_room_pid(Host, RoomID) of
         {ok, Pid} ->
-            gen_statem:cast(Pid, {join, MatrixServer, RoomID, Sender, UserID});
+            gen_statem:cast(Pid, {join_direct, MatrixServer, RoomID, Sender, UserID});
         {error, _} = Error ->
             Error
     end.
 
-<<<<<<< HEAD
-=======
 route(#presence{from = From, to = #jid{luser = <<C, _/binary>>} = To,
                 type = Type} = Packet)
   when C == $!;
@@ -258,16 +251,12 @@
         error ->
             ok
     end;
->>>>>>> cf13abda
 route(#message{from = From, to = To, body = Body} = _Pkt) ->
-    case binary:split(To#jid.luser, <<"%">>) of
-        [EscU, EscS] ->
-            U = unescape(EscU),
-            S = unescape(EscS),
-            ToMatrixID = <<$@, U/binary, $:, S/binary>>,
+    Host = ejabberd_config:get_myname(),
+    case user_id_from_jid(To, Host) of
+        {ok, ToMatrixID} ->
             Key = {{From#jid.luser, From#jid.lserver}, ToMatrixID},
             Text = xmpp:get_text(Body),
-            Host = ejabberd_config:get_myname(),
             case mnesia:dirty_read(matrix_direct, Key) of
                 [#matrix_direct{room_id = RoomID}] ->
                     ?DEBUG("msg ~p~n", [{RoomID, From, ToMatrixID, Text}]),
@@ -367,7 +356,7 @@
                             ok
                     end
             end;
-        _ ->
+        error ->
             ok
     end;
 route(#iq{type = Type}) when Type == error; Type == result ->
@@ -472,6 +461,26 @@
             Error
     end.
 
+create_new_room(Host, XMPPID, MatrixID) ->
+    RoomID = new_room_id(),
+    case get_room_pid(Host, RoomID) of
+        {ok, Pid} ->
+            MatrixServer = mod_matrix_gw_opt:matrix_domain(Host),
+            gen_statem:cast(Pid, {create, MatrixServer, RoomID,
+                                  XMPPID, MatrixID}),
+            {ok, RoomID};
+        {error, _} = Error ->
+            Error
+    end.
+
+room_add_event(Host, RoomID, Event) ->
+    case get_existing_room_pid(Host, RoomID) of
+        {ok, Pid} ->
+            gen_statem:call(Pid, {add_event, Event});
+        {error, _} ->
+            {error, room_not_found}
+    end.
+
 %%%===================================================================
 %%% gen_statem callbacks
 %%%===================================================================
@@ -486,12 +495,16 @@
 %%--------------------------------------------------------------------
 -spec init(Args :: term()) -> gen_statem:init_result(term()).
 init([Host, RoomID]) ->
+    ServiceHost = mod_matrix_gw_opt:host(Host),
+    {ok, RID} = room_id_to_xmpp(RoomID),
+    RoomJID = jid:make(RID, ServiceHost),
     mnesia:dirty_write(
       #matrix_room{room_id = RoomID,
                    pid = self()}),
     {ok, state_name,
      #data{host = Host,
            room_id = RoomID,
+           room_jid = RoomJID,
            room_version = binary_to_room_version(<<"9">>)}}.
 
 %%--------------------------------------------------------------------
@@ -623,7 +636,7 @@
             ?INFO_MSG("failed make_join: ~p", [{Class, Reason, ST}]),
             {keep_state, Data, [{reply, From, {error, Reason}}]}
     end;
-handle_event(cast, {join, MatrixServer, RoomID, Sender, UserID}, State, Data) ->
+handle_event(cast, {join_direct, MatrixServer, RoomID, Sender, UserID}, State, Data) ->
     Host = Data#data.host,
     %% TODO: check if there is another solution to "You are not invited to this room" and not receiving the first messages in the room
     timer:sleep(1000),
@@ -675,14 +688,17 @@
                                            RoomID, EventID],
                                           [],
                                           Event4,
-                                          [{timeout, 5000}],
+                                          [{connect_timeout, 5000},
+                                           {timeout, 60000}],
                                           [{sync, true},
                                            {body_format, binary}]),
                                     ?DEBUG("send_join ~p~n", [SendJoinRes]),
-                                    process_send_join_res(MatrixServer, SendJoinRes, RoomVersion,
-                                                          Data#data{local_user = UserJID,
-                                                                    remote_user = Sender,
-                                                                    room_version = RoomVersion})
+                                    process_send_join_res(
+                                      MatrixServer, SendJoinRes, RoomVersion,
+                                      Data#data{
+                                        kind = #direct{local_user = UserJID,
+                                                       remote_user = Sender},
+                                        room_version = RoomVersion})
                             end;
                         _JSON ->
                             ?DEBUG("received bad JSON on make_join: ~p", [MakeJoinRes]),
@@ -700,8 +716,6 @@
             ?INFO_MSG("bad join user id: ~p", [{UserID, UserJID}]),
             {stop, normal}
     end;
-<<<<<<< HEAD
-=======
 handle_event(cast, {join, UserJID, Packet}, _State, Data) ->
     Host = Data#data.host,
     {LUser, LServer, LResource} = jid:tolower(UserJID),
@@ -872,7 +886,6 @@
         _ ->
             {keep_state_and_data, []}
     end;
->>>>>>> cf13abda
 handle_event(cast, {create, _MatrixServer, RoomID, LocalUserID, RemoteUserID}, _State, Data) ->
     Host = Data#data.host,
     case user_id_to_jid(LocalUserID, Data) of
@@ -880,16 +893,27 @@
             mnesia:dirty_write(
               #matrix_direct{local_remote = {{UserJID#jid.luser, UserJID#jid.lserver}, RemoteUserID},
                              room_id = RoomID}),
-            {keep_state, Data#data{local_user = UserJID,
-                                   remote_user = RemoteUserID}, []};
+            {keep_state,
+             Data#data{kind = #direct{local_user = UserJID,
+                                      remote_user = RemoteUserID}}, []};
         UserJID ->
             ?INFO_MSG("bad create user id: ~p", [{LocalUserID, UserJID}]),
             {stop, normal}
     end;
 handle_event(cast, {add_event, JSON}, _State, Data) ->
     try
-        Data2 = add_event(JSON, Data),
+        {Data2, _Event} = add_event(JSON, Data),
         {keep_state, Data2, [{next_event, internal, update_client}]}
+    catch
+        Class:Reason:ST ->
+            ?INFO_MSG("failed add_event: ~p", [{Class, Reason, ST}]),
+            {keep_state, Data, []}
+    end;
+handle_event({call, From}, {add_event, JSON}, _State, Data) ->
+    try
+        {Data2, Event} = add_event(JSON, Data),
+        {keep_state, Data2, [{reply, From, {ok, Event#event.id}},
+                             {next_event, internal, update_client}]}
     catch
         Class:Reason:ST ->
             ?INFO_MSG("failed add_event: ~p", [{Class, Reason, ST}]),
@@ -898,7 +922,8 @@
 handle_event(cast, Msg, State, Data) ->
     ?WARNING_MSG("Unexpected cast: ~p", [Msg]),
     {next_state, State, Data, []};
-handle_event(internal, update_client, _State, Data) ->
+handle_event(internal, update_client, _State,
+             #data{kind = #direct{local_user = JID}} = Data) ->
     try
         case update_client(Data) of
             {ok, Data2} ->
@@ -907,7 +932,6 @@
                 ?INFO_MSG("leaving ~p: ~p", [Data#data.room_id, LeaveReason]),
                 Host = Data#data.host,
                 MatrixServer = mod_matrix_gw_opt:matrix_domain(Host),
-                JID = Data#data.local_user,
                 LocalUserID = <<$@, (JID#jid.luser)/binary, $:, MatrixServer/binary>>,
                 JSON = #{<<"content">> =>
                              #{<<"membership">> => <<"leave">>},
@@ -921,13 +945,36 @@
     catch
         Class:Reason:ST ->
             ?INFO_MSG("failed update_client: ~p", [{Class, Reason, ST}]),
-            {keep_state, Data, []}
+            {keep_state_and_data, []}
     end;
+handle_event(internal, update_client, _State,
+             #data{kind = #multi{}} = Data) ->
+    try
+        case update_client(Data) of
+            {ok, Data2} ->
+                {keep_state, Data2, []};
+            stop ->
+                {stop, normal}
+        end
+    catch
+        Class:Reason:ST ->
+            ?INFO_MSG("failed update_client: ~p", [{Class, Reason, ST}]),
+            {keep_state_and_data, []}
+    end;
+handle_event(internal, update_client, _State, #data{kind = undefined}) ->
+    {keep_state_and_data, []};
 handle_event(info, {send_txn_res, RequestID, TxnID, Server, Res}, _State, Data) ->
+    ?DEBUG("send_txn_res ~p", [{RequestID, TxnID, Server, Res}]),
     case Data#data.outgoing_txns of
-        #{Server := {{RequestID, TxnID, _Events}, Queue}} ->
-            case Res of
-                {{_, 200, _}, _Headers, _Body} ->
+        #{Server := {{RequestID, TxnID, _Events, Count}, Queue}} ->
+            Done =
+                case Res of
+                    {{_, 200, _}, _Headers, _Body} -> true;
+                    _ when Count < ?MAX_TXN_RETRIES -> false;
+                    _ -> true
+                end,
+            case Done of
+                true ->
                     Data2 =
                         case Queue of
                             [] ->
@@ -937,8 +984,7 @@
                                 send_new_txn(lists:reverse(Queue), Server, Data)
                         end,
                     {keep_state, Data2, []};
-                _ ->
-                    %% TODO
+                false ->
                     erlang:send_after(30000, self(), {resend_txn, Server}),
                     {keep_state, Data, []}
             end;
@@ -947,8 +993,8 @@
     end;
 handle_event(info, {resend_txn, Server}, _State, Data) ->
     case Data#data.outgoing_txns of
-        #{Server := {{_RequestID, TxnID, Events}, Queue}} ->
-            Data2 = send_txn(TxnID, Events, Server, Queue, Data),
+        #{Server := {{_RequestID, TxnID, Events, Count}, Queue}} ->
+            Data2 = send_txn(TxnID, Events, Server, Count + 1, Queue, Data),
             {keep_state, Data2, []};
         _ ->
             {keep_state, Data, []}
@@ -973,11 +1019,12 @@
       #matrix_room{room_id = Data#data.room_id,
                    pid = self()}),
     %% TODO: wait for messages
-    case Data#data.local_user of
-        #jid{} = LocalUserJID ->
+    case Data#data.kind of
+        #direct{local_user = #jid{} = LocalUserJID,
+                remote_user = RemoteUser} ->
             mnesia:dirty_delete_object(
               #matrix_direct{local_remote = {{LocalUserJID#jid.luser, LocalUserJID#jid.lserver},
-                                             Data#data.remote_user},
+                                             RemoteUser},
                              room_id = Data#data.room_id});
         _ ->
             ok
@@ -1025,13 +1072,20 @@
                                       JSONState),
                         Event = json_to_event(JSONEvent, RoomVersion),
                         ?DEBUG("send_join res: ~p~n", [JSON]),
-                        lists:foreach(
-                          fun(E) ->
-                                  case check_event_sig_and_hash(Data#data.host, E) of
-                                      {ok, _} -> ok;
-                                      {error, Error} -> error(Error)
-                                  end
-                          end, [Event] ++ AuthChain ++ State),
+                        case Data#data.kind of
+                            #multi{} ->
+                                %% TODO: do check_event_sig_and_hash, but faster
+                                ok;
+                            _ ->
+                                lists:foreach(
+                                  fun(E) ->
+                                          ?DEBUG("send_join res check ~p~n", [E]),
+                                          case check_event_sig_and_hash(Data#data.host, E) of
+                                              {ok, _} -> ok;
+                                              {error, Error} -> error(Error)
+                                          end
+                                  end, [Event] ++ AuthChain ++ State)
+                        end,
                         CreateEvents =
                             lists:filter(
                               fun(#event{type = ?ROOM_CREATE,
@@ -1068,20 +1122,20 @@
                                 end;
                             _ ->
                                 ?DEBUG("bad create event: ~p", [CreateEvents]),
-                                {keep_state, Data, []}
+                                {stop, normal, Data}
                         end
                 end
             catch
                 error:{invalid_signature, EventID} ->
                     ?INFO_MSG("failed signature check on event ~p", [EventID]),
-                    {keep_state, Data, []};
+                    {stop, normal, Data};
                 Class:Reason:ST ->
                     ?INFO_MSG("failed send_join: ~p", [{Class, Reason, ST}]),
-                    {keep_state, Data, []}
+                    {stop, normal, Data}
             end;
         _ ->
             ?DEBUG("failed send_join: ~p", [SendJoinRes]),
-            {keep_state, Data, []}
+            {stop, normal, Data}
     end.
 
 process_send_join_res2(MatrixServer, AuthChain, Event, State, Data) ->
@@ -1125,8 +1179,11 @@
        {body_format, binary},
        {receiver,
         fun({_, Res}) ->
-                process_missing_events_res(Host, MatrixServer, Pid, RoomID, RoomVersion,
-                                           {ok, Res})
+                spawn(fun() ->
+                              process_missing_events_res(
+                                Host, MatrixServer, Pid, RoomID, RoomVersion,
+                                {ok, Res})
+                      end)
         end}]),
     Data3.
 
@@ -1692,6 +1749,7 @@
                          (maps:get(EID, Data#data.events))#event.depth
                  end, PrevEvents)]),
     Depth2 = min(Depth + 1, ?MAX_DEPTH),
+    ?DEBUG("fill ~p", [{PrevEvents, Data#data.events}]),
     StateMaps =
         lists:map(
           fun(EID) ->
@@ -1745,7 +1803,7 @@
     case check_event_auth(Event2, Data) of
         true ->
             %%TODO: soft fail
-            store_event(Event2, Data);
+            {store_event(Event2, Data), Event2};
         false ->
             error({event_auth_error, Event2#event.id})
     end.
@@ -1762,23 +1820,38 @@
         error ->
             ?DEBUG("store ~p~n", [Event#event.id]),
             Data2 = notify_event(Event, Data),
-            LatestEvents =
-                lists:foldl(fun(E, Acc) -> sets:del_element(E, Acc) end, Data2#data.latest_events,
-                            Event#event.prev_events),
-            NonLatestEvents =
-                lists:foldl(fun(E, Acc) -> sets:add_element(E, Acc) end, Data2#data.nonlatest_events,
-                            Event#event.prev_events),
-            LatestEvents2 =
-                case maps:is_key(Event#event.id, NonLatestEvents) of
-                    true ->
-                        LatestEvents;
-                    false ->
-                        LatestEvents#{Event#event.id => []}
+            {LatestEvents, NonLatestEvents} =
+                case Event of
+                    #event{state_map = undefined} ->
+                        {Data2#data.latest_events, Data2#data.nonlatest_events};
+                    _ ->
+                        SeenEvents = Event#event.prev_events ++ Event#event.auth_events,
+                        LatestEs =
+                            lists:foldl(fun(E, Acc) -> sets:del_element(E, Acc) end, Data2#data.latest_events,
+                                        SeenEvents),
+                        NonLatestEs =
+                            lists:foldl(fun(E, Acc) -> sets:add_element(E, Acc) end, Data2#data.nonlatest_events,
+                                        SeenEvents),
+                        LatestEs2 =
+                            case maps:is_key(Event#event.id, NonLatestEs) of
+                                true ->
+                                    LatestEs;
+                                false ->
+                                    LatestEs#{Event#event.id => []}
+                            end,
+                        %%?DEBUG("latest ~p~n", [{LatestEvents2, NonLatestEvents}]),
+                        {LatestEs2, NonLatestEs}
                 end,
-            ?DEBUG("latest ~p~n", [{LatestEvents2, NonLatestEvents}]),
+            EventQueue =
+                treap:insert(
+                  Event#event.id,
+                  {erlang:monotonic_time(micro_seconds),
+                   erlang:unique_integer([monotonic])},
+                  [], Data2#data.event_queue),
             Data2#data{events = Events#{Event#event.id => Event},
-                       latest_events = LatestEvents2,
-                       nonlatest_events = NonLatestEvents}
+                       latest_events = LatestEvents,
+                       nonlatest_events = NonLatestEvents,
+                       event_queue = EventQueue}
     end.
 
 simple_toposort(Events) ->
@@ -1798,7 +1871,8 @@
 simple_toposort_dfs(EventID, {Res, Used}, Events) ->
     case maps:find(EventID, Events) of
         error ->
-            error({unknown_event, EventID});
+            %error({unknown_event, EventID});
+            {Res, Used};
         {ok, Event} ->
             Used2 = Used#{EventID => gray},
             {Res8, Used8} =
@@ -1993,7 +2067,8 @@
            RoomID],
           [{<<"event_id">>, Event#event.id}],
           none,
-          [{timeout, 5000}],
+          [{connect_timeout, 5000},
+           {timeout, 60000}],
           [{sync, true},
            {body_format, binary}]),
     case Res of
@@ -2309,6 +2384,7 @@
     Used4.
 
 lexicographic_toposort_loop(Current, IncomingCnt, Res, Data) ->
+    %?DEBUG("toposort ~p", [{gb_trees:to_list(Current), IncomingCnt, Res}]),
     case gb_trees:is_empty(Current) of
         true ->
             case maps:size(IncomingCnt) of
@@ -2320,23 +2396,27 @@
         false ->
             {{_, _, EventID}, _, Current2} = gb_trees:take_smallest(Current),
             Event = maps:get(EventID, Data#data.events),
-            IncomingCnt2 =
+            %?DEBUG("toposort ev ~p", [Event]),
+            {IncomingCnt2, Current3} =
                 lists:foldl(
-                  fun(EID, Acc) ->
-                          case maps:is_key(EID, Acc) of
+                  fun(EID, {InCnt, Cur} = Acc) ->
+                          case maps:is_key(EID, InCnt) of
                               true ->
-                                  C = maps:get(EID, Acc) - 1,
+                                  C = maps:get(EID, InCnt) - 1,
                                   case C of
                                       0 ->
-                                          maps:remove(EID, Acc);
+                                          E = maps:get(EID, Data#data.events),
+                                          PowerLevel = get_sender_power_level(EID, Data),
+                                          Cur2 = gb_trees:enter({-PowerLevel, E#event.origin_server_ts, EID}, [], Cur),
+                                          {maps:remove(EID, InCnt), Cur2};
                                       _ ->
-                                          maps:put(EID, C, Acc)
+                                          {maps:put(EID, C, InCnt), Cur}
                                   end;
                               false ->
                                   Acc
                           end
-                  end, IncomingCnt, Event#event.auth_events),
-            lexicographic_toposort_loop(Current2, IncomingCnt2, [EventID | Res], Data)
+                  end, {IncomingCnt, Current2}, Event#event.auth_events),
+            lexicographic_toposort_loop(Current3, IncomingCnt2, [EventID | Res], Data)
     end.
 
 get_sender_power_level(EventID, Data) ->
@@ -2504,82 +2584,16 @@
             false
     end.
 
-notify_event(#event{sender = Sender,
-                    json = #{<<"test">> := true}} = Event,
-             Data) ->
-    case user_id_to_jid(Sender, Data) of
-        #jid{} = SenderJID ->
-            LSenderServer = SenderJID#jid.lserver,
-            UserJID = Data#data.local_user,
-            LUserServer = UserJID#jid.lserver,
-            case LSenderServer of
-                LUserServer ->
-                    %RemoteServers = maps:keys(Data#data.remote_servers),
-                    RemoteServers = get_remote_servers(Data),
-                    lists:foldl(
-                      fun(Server, DataAcc) ->
-                              case DataAcc#data.outgoing_txns of
-                                  #{Server := {T, Queue}} ->
-                                      Queue2 = [Event | Queue],
-                                      DataAcc#data{outgoing_txns =
-                                                       maps:put(Server, {T, Queue2},
-                                                                DataAcc#data.outgoing_txns)};
-                                  _ ->
-                                      send_new_txn([Event], Server, DataAcc)
-                              end
-                      end, Data, RemoteServers);
-                _ ->
-                    Data
-            end;
-        error ->
-            Data
-    end;
-notify_event(#event{type = ?ROOM_MESSAGE, sender = Sender,
-                    json = #{<<"content">> := #{<<"msgtype">> := <<"m.text">>,
-                                                <<"body">> := Body}}} = Event,
-             Data) ->
-    case user_id_to_jid(Sender, Data) of
-        #jid{} = SenderJID ->
-            LSenderJID = jid:tolower(SenderJID),
-            UserJID = Data#data.local_user,
-            LUserJID = jid:tolower(UserJID),
-            case LSenderJID of
-                LUserJID ->
-                    %RemoteServers = maps:keys(Data#data.remote_servers),
-                    RemoteServers = get_remote_servers(Data),
-                    lists:foldl(
-                      fun(Server, DataAcc) ->
-                              case DataAcc#data.outgoing_txns of
-                                  #{Server := {T, Queue}} ->
-                                      Queue2 = [Event | Queue],
-                                      DataAcc#data{outgoing_txns =
-                                                       maps:put(Server, {T, Queue2},
-                                                                DataAcc#data.outgoing_txns)};
-                                  _ ->
-                                      send_new_txn([Event], Server, DataAcc)
-                              end
-                      end, Data, RemoteServers);
-                _ ->
-                    RoomID = Data#data.room_id,
-                    Msg = #message{from = SenderJID,
-                                   to = UserJID,
-                                   type = chat,
-                                   body = [#text{data = Body}],
-                                   sub_els = [#xmlel{name = <<"x">>,
-                                                     attrs = [{<<"xmlns">>, <<"p1:matrix">>},
-                                                              {<<"room_id">>, RoomID}]}]
-                                  },
-                    ejabberd_router:route(Msg),
-                    Data
-            end;
-        error ->
-            Data
-    end;
-notify_event(#event{type = ?ROOM_MEMBER,
-                    state_key = StateKey,
-                    sender = Sender,
-                    json = #{<<"content">> := #{<<"membership">> := <<"invite">>}}} = Event,
-             Data) ->
+notify_event(Event, Data) ->
+    Data2 = notify_event_matrix(Event, Data),
+    notify_event_xmpp(Event, Data2).
+
+notify_event_matrix(
+  #event{type = ?ROOM_MEMBER,
+         state_key = StateKey,
+         sender = Sender,
+         json = #{<<"content">> := #{<<"membership">> := <<"invite">>}}} = Event,
+  #data{kind = #direct{}} = Data) ->
     Host = Data#data.host,
     MatrixServer = mod_matrix_gw_opt:matrix_domain(Host),
     case mod_matrix_gw:get_id_domain_exn(StateKey) of
@@ -2614,11 +2628,6 @@
             ?DEBUG("send invite ~p~n", [InviteRes]),
             Data
     end;
-<<<<<<< HEAD
-notify_event(_Event, Data) ->
-    Data.
-
-=======
 notify_event_matrix(#event{sender = Sender} = Event,
                     Data) ->
     case user_id_to_jid(Sender, Data) of
@@ -2907,13 +2916,12 @@
     end.
 
 
->>>>>>> cf13abda
 send_new_txn(Events, Server, Data) ->
     TxnID = p1_rand:get_string(),
-    send_txn(TxnID, Events, Server, [], Data).
-
-send_txn(TxnID, Events, Server, Queue, Data) ->
-    ?DEBUG("send txn ~p~n", [TxnID]),
+    send_txn(TxnID, Events, Server, 1, [], Data).
+
+send_txn(TxnID, Events, Server, Count, Queue, Data) ->
+    ?DEBUG("send txn ~p~n", [{TxnID, Server}]),
     Host = Data#data.host,
     Origin = mod_matrix_gw_opt:matrix_domain(Host),
     PDUs =
@@ -2926,6 +2934,7 @@
     Self = self(),
     Receiver =
         fun({RequestID, Res}) ->
+                ?DEBUG("send_txn_res ~p", [{RequestID, Res}]),
                 Self ! {send_txn_res, RequestID, TxnID, Server, Res}
         end,
     {ok, RequestID} =
@@ -2940,7 +2949,7 @@
           [{sync, false},
            {receiver, Receiver}]),
     Data#data{outgoing_txns =
-                  maps:put(Server, {{RequestID, TxnID, Events}, Queue},
+                  maps:put(Server, {{RequestID, TxnID, Events, Count}, Queue},
                            Data#data.outgoing_txns)}.
 
 do_get_missing_events(Origin, EarliestEvents, LatestEvents, Limit, MinDepth, Data) ->
@@ -3066,7 +3075,7 @@
         maps:fold(
           fun(EventID, _, Acc) ->
                   case maps:find(EventID, Data#data.events) of
-                      {ok, Event} ->
+                      {ok, Event} when is_map(Event#event.state_map) ->
                           maps:fold(
                             fun({?ROOM_MEMBER, UserID}, EID, Acc2) ->
                                     Server = mod_matrix_gw:get_id_domain_exn(UserID),
@@ -3086,9 +3095,7 @@
                           Acc
                   end
           end, #{}, Data#data.latest_events),
-    MatrixServer = mod_matrix_gw_opt:matrix_domain(Data#data.host),
-    Servers2 = maps:remove(MatrixServer, Servers),
-    maps:keys(Servers2).
+    maps:keys(Servers).
 
 get_joined_users(Data) ->
     Users =
@@ -3116,8 +3123,9 @@
           end, #{}, Data#data.latest_events),
     maps:keys(Users).
 
-user_id_to_jid(Str, Data) ->
-    Host = Data#data.host,
+user_id_to_jid(Str, #data{} = Data) ->
+    user_id_to_jid(Str, Data#data.host);
+user_id_to_jid(Str, Host) when is_binary(Host) ->
     ServerName = mod_matrix_gw_opt:matrix_domain(Host),
     case parse_user_id(Str) of
         {ok, U, ServerName} ->
@@ -3128,6 +3136,19 @@
             EscS = escape(S),
             jid:make(<<EscU/binary, $%, EscS/binary>>, ServiceHost);
         error ->
+            error
+    end.
+
+user_id_from_jid(#jid{luser = U, lserver = Host}, Host) ->
+    ServerName = mod_matrix_gw_opt:matrix_domain(Host),
+    {ok, <<$@, U/binary, $:, ServerName/binary>>};
+user_id_from_jid(JID, _Host) ->
+    case binary:split(JID#jid.luser, <<"%">>) of
+        [EscU, EscS] ->
+            U = unescape(EscU),
+            S = unescape(EscS),
+            {ok, <<$@, U/binary, $:, S/binary>>};
+        _ ->
             error
     end.
 
@@ -3176,33 +3197,35 @@
      {?ROOM_MEMBER, Sender}].
 
 
-update_client(#data{client_state = undefined,
-                    remote_user = RemoteUserID} = Data) ->
+update_client(#data{kind = #direct{client_state = undefined,
+                                   local_user = JID,
+                                   remote_user = RemoteUserID}} = Data) ->
     Host = Data#data.host,
     MatrixServer = mod_matrix_gw_opt:matrix_domain(Host),
-    JID = Data#data.local_user,
     LocalUserID = <<$@, (JID#jid.luser)/binary, $:, MatrixServer/binary>>,
     Users = get_joined_users(Data),
     case lists:member(LocalUserID, Users) of
         true ->
             case lists:delete(LocalUserID, Users) of
                 [RemoteUserID] ->
-                    {ok, Data#data{client_state = established}};
+                    {ok, Data#data{kind = (Data#data.kind)#direct{client_state = established}}};
                 [_] ->
-                    {leave, unknown_remote_user, Data#data{client_state = leave}};
+                    {leave, unknown_remote_user,
+                     Data#data{kind = (Data#data.kind)#direct{client_state = leave}}};
                 [] ->
                     {ok, Data};
                 _ ->
-                    {leave, too_many_users, Data#data{client_state = leave}}
+                    {leave, too_many_users,
+                     Data#data{kind = (Data#data.kind)#direct{client_state = leave}}}
             end;
         false ->
             {ok, Data}
     end;
-update_client(#data{client_state = established,
-                    remote_user = RemoteUserID} = Data) ->
+update_client(#data{kind = #direct{client_state = established,
+                                   local_user = JID,
+                                   remote_user = RemoteUserID}} = Data) ->
     Host = Data#data.host,
     MatrixServer = mod_matrix_gw_opt:matrix_domain(Host),
-    JID = Data#data.local_user,
     LocalUserID = <<$@, (JID#jid.luser)/binary, $:, MatrixServer/binary>>,
     Users = get_joined_users(Data),
     case lists:member(LocalUserID, Users) of
@@ -3211,15 +3234,11 @@
                 true ->
                     {ok, Data};
                 false ->
-                    {leave, remote_user_left, Data#data{client_state = leave}}
+                    {leave, remote_user_left, Data#data{kind = (Data#data.kind)#direct{client_state = leave}}}
             end;
         false ->
             stop
     end;
-<<<<<<< HEAD
-update_client(#data{client_state = leave}) ->
-    stop.
-=======
 update_client(#data{kind = #direct{client_state = leave}}) ->
     stop;
 update_client(#data{kind = #multi{users = Users}} = Data) ->
@@ -3350,7 +3369,6 @@
               end
       end).
 
->>>>>>> cf13abda
 
 escape(S) ->
     escape(S, <<>>).
