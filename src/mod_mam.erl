--- conflicted
+++ resolved
@@ -41,11 +41,8 @@
 	 delete_old_messages/2, get_commands_spec/0, msg_to_el/4,
 	 get_room_config/4, set_room_option/3, offline_message/1, export/1,
 	 mod_options/1, remove_mam_for_user_with_peer/3, remove_mam_for_user/2,
-<<<<<<< HEAD
-	 is_empty_for_user/2, is_empty_for_room/3, check_create_room/4]).
-=======
+	 is_empty_for_user/2, is_empty_for_room/3, check_create_room/4,
 	 process_iq/3, store_mam_message/7, make_id/0]).
->>>>>>> 33202d59
 
 -include("xmpp.hrl").
 -include("logger.hrl").
@@ -98,7 +95,6 @@
 	    ok
     end,
     Mod = gen_mod:db_mod(Host, Opts, ?MODULE),
-<<<<<<< HEAD
     case Mod:init(Host, Opts) of
 	ok ->
 	    init_cache(Mod, Host, Opts),
@@ -125,6 +121,8 @@
 			       get_room_config, 50),
 	    ejabberd_hooks:add(set_room_option, Host, ?MODULE,
 			       set_room_option, 50),
+	    ejabberd_hooks:add(store_mam_message, Host, ?MODULE,
+			       store_mam_message, 100),
 	    case gen_mod:get_opt(assume_mam_usage, Opts) of
 		true ->
 		    ejabberd_hooks:add(message_is_archived, Host, ?MODULE,
@@ -140,53 +138,11 @@
 		    ejabberd_hooks:add(check_create_room, Host, ?MODULE,
 				       check_create_room, 50)
 	    end,
-	    ejabberd_commands:register_commands(get_commands_spec());
+	    ejabberd_commands:register_commands(get_commands_spec()),
+	    ok;
 	Err ->
 	    Err
     end.
-
-
-
-=======
-    Mod:init(Host, Opts),
-    init_cache(Mod, Host, Opts),
-    register_iq_handlers(Host),
-    ejabberd_hooks:add(sm_receive_packet, Host, ?MODULE,
-		       sm_receive_packet, 50),
-    ejabberd_hooks:add(user_receive_packet, Host, ?MODULE,
-		       user_receive_packet, 88),
-    ejabberd_hooks:add(user_send_packet, Host, ?MODULE,
-		       user_send_packet, 88),
-    ejabberd_hooks:add(user_send_packet, Host, ?MODULE,
-		       user_send_packet_strip_tag, 500),
-    ejabberd_hooks:add(offline_message_hook, Host, ?MODULE,
-		       offline_message, 50),
-    ejabberd_hooks:add(muc_filter_message, Host, ?MODULE,
-		       muc_filter_message, 50),
-    ejabberd_hooks:add(muc_process_iq, Host, ?MODULE,
-		       muc_process_iq, 50),
-    ejabberd_hooks:add(disco_sm_features, Host, ?MODULE,
-		       disco_sm_features, 50),
-    ejabberd_hooks:add(remove_user, Host, ?MODULE,
-		       remove_user, 50),
-    ejabberd_hooks:add(remove_room, Host, ?MODULE,
-		       remove_room, 50),
-    ejabberd_hooks:add(get_room_config, Host, ?MODULE,
-		       get_room_config, 50),
-    ejabberd_hooks:add(set_room_option, Host, ?MODULE,
-		       set_room_option, 50),
-    ejabberd_hooks:add(store_mam_message, Host, ?MODULE,
-		       store_mam_message, 100),
-    case gen_mod:get_opt(assume_mam_usage, Opts) of
-	true ->
-	    ejabberd_hooks:add(message_is_archived, Host, ?MODULE,
-			       message_is_archived, 50);
-	false ->
-	    ok
-    end,
-    ejabberd_commands:register_commands(get_commands_spec()),
-    ok.
->>>>>>> 33202d59
 
 use_cache(Mod, Host) ->
     case erlang:function_exported(Mod, use_cache, 2) of
@@ -704,11 +660,10 @@
 
 process_iq(LServer, #iq{from = #jid{luser = LUser}, lang = Lang,
 			sub_els = [SubEl]} = IQ, MsgType) ->
-<<<<<<< HEAD
     Ret = case MsgType of
 	      chat ->
 		  maybe_activate_mam(LUser, LServer);
-	      {groupchat, _Role, _MUCState} ->
+	      _ ->
 		  ok
 	  end,
     case Ret of
@@ -729,26 +684,6 @@
 	{error, _} ->
 	     Txt = <<"Database failure">>,
 	    xmpp:make_error(IQ, xmpp:err_internal_server_error(Txt, Lang))
-=======
-    case MsgType of
-	chat ->
-	    maybe_activate_mam(LUser, LServer);
-	_ ->
-	    ok
-    end,
-    case SubEl of
-	#mam_query{rsm = #rsm_set{index = I}} when is_integer(I) ->
-	    Txt = <<"Unsupported <index/> element">>,
-	    xmpp:make_error(IQ, xmpp:err_feature_not_implemented(Txt, Lang));
-	#mam_query{rsm = RSM, xmlns = NS} ->
-	    case parse_query(SubEl, Lang) of
-		{ok, Query} ->
-		    NewRSM = limit_max(RSM, NS),
-		    select_and_send(LServer, Query, NewRSM, IQ, MsgType);
-		{error, Err} ->
-		    xmpp:make_error(IQ, Err)
-	    end
->>>>>>> 33202d59
     end.
 
 -spec should_archive(message(), binary()) -> boolean().
@@ -942,7 +877,6 @@
 -spec store_msg(message(), binary(), binary(), jid(), send | recv)
       -> ok | pass | any().
 store_msg(Pkt, LUser, LServer, Peer, Dir) ->
-<<<<<<< HEAD
     case get_prefs(LUser, LServer) of
 	{ok, Prefs} ->
 	    case {should_archive_peer(LUser, LServer, Prefs, Peer), Pkt} of
@@ -950,29 +884,12 @@
 		    ok; % Already stored.
 		{true, _} ->
 		    case ejabberd_hooks:run_fold(store_mam_message, LServer, Pkt,
-						 [LUser, LServer, Peer, chat, Dir]) of
-			drop ->
-			    pass;
-			Pkt1 ->
-			    US = {LUser, LServer},
-			    ID = get_stanza_id(Pkt1),
-			    El = xmpp:encode(Pkt1),
-			    Mod = gen_mod:db_mod(LServer, ?MODULE),
-			    Mod:store(El, LServer, US, chat, Peer, <<"">>, Dir, ID)
+						 [LUser, LServer, Peer, <<"">>, chat, Dir]) of
+			#message{} -> ok;
+			_ -> pass
 		    end;
 		{false, _} ->
 		    pass
-=======
-    Prefs = get_prefs(LUser, LServer),
-    case {should_archive_peer(LUser, LServer, Prefs, Peer), Pkt} of
-	{true, #message{meta = #{sm_copy := true}}} ->
-	    ok; % Already stored.
-	{true, _} ->
-	    case ejabberd_hooks:run_fold(store_mam_message, LServer, Pkt,
-					 [LUser, LServer, Peer, <<"">>, chat, Dir]) of
-		#message{} -> ok;
-		_ -> pass
->>>>>>> 33202d59
 	    end;
 	{error, _} ->
 	    pass
@@ -1087,11 +1004,10 @@
     end.
 
 select_and_send(LServer, Query, RSM, #iq{from = From, to = To} = IQ, MsgType) ->
-<<<<<<< HEAD
     Ret = case MsgType of
 	      chat ->
 		  select(LServer, From, From, Query, RSM, MsgType);
-	      {groupchat, _Role, _MUCState} ->
+	      _ ->
 		  select(LServer, From, To, Query, RSM, MsgType)
 	  end,
     case Ret of
@@ -1103,17 +1019,6 @@
 	    Err = xmpp:err_internal_server_error(Txt, IQ#iq.lang),
 	    xmpp:make_error(IQ, Err)
     end.
-=======
-    {Msgs, IsComplete, Count} =
-	case MsgType of
-	    chat ->
-		select(LServer, From, From, Query, RSM, MsgType);
-	    _ ->
-		select(LServer, From, To, Query, RSM, MsgType)
-	end,
-    SortedMsgs = lists:keysort(2, Msgs),
-    send(SortedMsgs, Count, IsComplete, IQ).
->>>>>>> 33202d59
 
 select(_LServer, JidRequestor, JidArchive, Query, RSM,
        {groupchat, _Role, #state{config = #config{mam = false},
