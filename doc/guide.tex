\documentclass[a4paper,10pt]{book}

%% Packages
\usepackage{float}
\usepackage{graphics}
\usepackage{hevea}
\usepackage[pdftex,colorlinks,unicode,urlcolor=blue,linkcolor=blue,
        pdftitle=Ejabberd\ Installation\ and\ Operation\ Guide,pdfauthor=ProcessOne,pdfsubject=ejabberd,pdfkeywords=ejabberd,
        pdfpagelabels=false]{hyperref}
\usepackage{makeidx}
%\usepackage{showidx} % Only for verifying the index entries.
\usepackage{verbatim}
\usepackage{geometry}
\usepackage{fancyhdr}

\pagestyle{fancy}                         %Forces the page to use the fancy template
\renewcommand{\chaptermark}[1]{\markboth{\textbf{\thechapter}.\ \emph{#1}}{}}
\renewcommand{\sectionmark}[1]{\markright{\thesection\ \boldmath\textbf{#1}\unboldmath}}
\fancyhf{}
\fancyhead[LE,RO]{\textbf{\thepage}}      %Displays the page number in bold in the header,
                                           % to the left on even pages and to the right on odd pages.
\fancyhead[RE]{\nouppercase{\leftmark}}    %Displays the upper-level (chapter) information---
                                           % as determined above---in non-upper case in the header, to the right on even pages.
\fancyhead[LO]{\rightmark}                 %Displays the lower-level (section) information---as
                                           % determined above---in the header, to the left on odd pages.
\renewcommand{\headrulewidth}{0.5pt}       %Underlines the header. (Set to 0pt if not required).
\renewcommand{\footrulewidth}{0.5pt}       %Underlines the footer. (Set to 0pt if not required).

%% Index
\makeindex
% Remove the index anchors from the HTML version to save size and bandwith.
\newcommand{\ind}[1]{\begin{latexonly}\index{#1}\end{latexonly}}
\newcommand{\makechapter}[2]{ \aname{#1}{} \chapter{\ahrefloc{#1}{#2}} \label{#1} }
\newcommand{\makesection}[2]{ \aname{#1}{} \section{\ahrefloc{#1}{#2}} \label{#1} }
\newcommand{\makesubsection}[2]{ \aname{#1}{} \subsection{\ahrefloc{#1}{#2}} \label{#1} }
\newcommand{\makesubsubsection}[2]{ \aname{#1}{} \subsubsection{\ahrefloc{#1}{#2}} \label{#1} }
\newcommand{\makeparagraph}[2]{ \aname{#1}{} \paragraph{\ahrefloc{#1}{#2}} \label{#1} }

%% Images
\newcommand{\logoscale}{0.7}
\newcommand{\imgscale}{0.58}
\newcommand{\insimg}[1]{\insscaleimg{\imgscale}{#1}}
\newcommand{\insscaleimg}[2]{
  \imgsrc{#2}{}
  \begin{latexonly}
    \scalebox{#1}{\includegraphics{#2}}
  \end{latexonly}
}

%% Various
\newcommand{\bracehack}{\def\{{\char"7B}\def\}{\char"7D}}
\newcommand{\titem}[1]{\item[\bracehack\texttt{#1}]}
\newcommand{\ns}[1]{\texttt{#1}}
\newcommand{\jid}[1]{\texttt{#1}}
\newcommand{\option}[1]{\texttt{#1}}
\newcommand{\poption}[1]{{\bracehack\texttt{#1}}}
\newcommand{\node}[1]{\texttt{#1}}
\newcommand{\term}[1]{\texttt{#1}}
\newcommand{\shell}[1]{\texttt{#1}}
\newcommand{\ejabberd}{\texttt{ejabberd}}
\newcommand{\Jabber}{Jabber}
\newcommand{\XMPP}{XMPP}
\newcommand{\esyntax}[1]{\begin{description}\titem{#1}\end{description}}

%% Modules
\newcommand{\module}[1]{\texttt{#1}}
\newcommand{\modadhoc}{\module{mod\_adhoc}}
\newcommand{\modannounce}{\module{mod\_announce}}
\newcommand{\modblocking}{\module{mod\_blocking}}
\newcommand{\modcaps}{\module{mod\_caps}}
\newcommand{\modcarboncopy}{\module{mod\_carboncopy}}
\newcommand{\modconfigure}{\module{mod\_configure}}
\newcommand{\moddisco}{\module{mod\_disco}}
\newcommand{\modecho}{\module{mod\_echo}}
\newcommand{\modhttpbind}{\module{mod\_http\_bind}}
\newcommand{\modhttpfileserver}{\module{mod\_http\_fileserver}}
\newcommand{\modirc}{\module{mod\_irc}}
\newcommand{\modlast}{\module{mod\_last}}
\newcommand{\modmuc}{\module{mod\_muc}}
\newcommand{\modmuclog}{\module{mod\_muc\_log}}
\newcommand{\modoffline}{\module{mod\_offline}}
\newcommand{\modping}{\module{mod\_ping}}
\newcommand{\modprescounter}{\module{mod\_pres\_counter}}
\newcommand{\modprivacy}{\module{mod\_privacy}}
\newcommand{\modprivate}{\module{mod\_private}}
\newcommand{\modproxy}{\module{mod\_proxy65}}
\newcommand{\modpubsub}{\module{mod\_pubsub}}
\newcommand{\modpubsubodbc}{\module{mod\_pubsub\_odbc}}
\newcommand{\modregister}{\module{mod\_register}}
\newcommand{\modregisterweb}{\module{mod\_register\_web}}
\newcommand{\modroster}{\module{mod\_roster}}
\newcommand{\modservicelog}{\module{mod\_service\_log}}
\newcommand{\modsharedroster}{\module{mod\_shared\_roster}}
\newcommand{\modsharedrosterldap}{\module{mod\_shared\_roster\_ldap}}
\newcommand{\modsic}{\module{mod\_sic}}
\newcommand{\modsip}{\module{mod\_sip}}
\newcommand{\modstats}{\module{mod\_stats}}
\newcommand{\modtime}{\module{mod\_time}}
\newcommand{\modvcard}{\module{mod\_vcard}}
\newcommand{\modvcardldap}{\module{mod\_vcard\_ldap}}
\newcommand{\modvcardxupdate}{\module{mod\_vcard\_xupdate}}
\newcommand{\modversion}{\module{mod\_version}}

%% Contributed modules
%\usepackage{ifthen}
%\newboolean{modhttpbind}
%\newcommand{\modhttpbind}{\module{mod\_http\_bind}}
%\include{contributed_modules}
%
% Then in the document you can input the partial tex file with:
%\ifthenelse{\boolean{modhttpbind}}{\input{mod_http_bind.tex}}{}

%% Common options
\newcommand{\iqdiscitem}[1]{\titem{iqdisc: Discipline} \ind{options!iqdisc}This specifies
the processing discipline for #1 IQ queries (see section~\ref{modiqdiscoption}).}
\newcommand{\hostitem}[1]{
  \titem{host: HostName} \ind{options!host} This option defines the Jabber ID of the
  service. If the \texttt{host} option is not specified, the Jabber ID will be the
  hostname of the virtual host with the prefix `\jid{#1.}'. The keyword "@HOST@"
  is replaced at start time with the real virtual host name.
}
\newcommand{\dbtype}{\titem{db\_type: internal|odbc} \ind{options!dbtype}
  Define the type of storage where the module will create the tables and store user information.
  The default is to store in the internal Mnesia database.
  If \term{odbc} value is defined, make sure you have defined the database, see~\ref{database}.
}

%% Title page
\include{version}
\newlength{\larg}
\setlength{\larg}{14.5cm}
\title{
{\rule{\larg}{1mm}}\vspace{7mm}
\begin{tabular}{r}
    {\huge {\bf ejabberd \version\ }} \\
    \\
    {\huge Installation and Operation Guide}
\end{tabular}\\
\vspace{2mm}
{\rule{\larg}{1mm}}
\begin{latexonly}
\vspace{2mm} \\
\vspace{5.5cm}
\end{latexonly}
}
\begin{latexonly}
\author{\begin{tabular}{p{13.7cm}}
ejabberd Development Team
\end{tabular}}
\date{}
\end{latexonly}


%% Options
\newcommand{\marking}[1]{#1} % Marking disabled
\newcommand{\quoting}[2][yozhik]{} % Quotes disabled
%\newcommand{\new}{\marginpar{\textsc{new}}} % Highlight new features
%\newcommand{\improved}{\marginpar{\textsc{improved}}} % Highlight improved features

%% To by-pass errors in the HTML version:
\newstyle{.SPAN}{width:20\%; float:right; text-align:left; margin-left:auto;}
\newstyle{H1.titlemain HR}{display:none;}
\newstyle{TABLE.title}{border-top:1px solid grey;border-bottom:1px solid grey; background: \#efefef}
\newstyle{H1.chapter A, H2.section A, H3.subsection A, H4.subsubsection A, H5.paragraph A}
  {color:\#000000; text-decoration:none;}
\newstyle{H1.chapter, H2.section, H3.subsection, H4.subsubsection, H5.paragraph}
  {border-top: 1px solid grey; background: \#efefef; padding: 0.5ex}
\newstyle{pre.verbatim}{margin:1ex 2ex;border:1px dashed lightgrey;background-color:\#f9f9f9;padding:0.5ex;}
\newstyle{.dt-description}{margin:0ex 2ex;}
\newstyle{table[border="1"]}{border-collapse:collapse;margin-bottom:1em;}
\newstyle{table[border="1"] td}{border:1px solid \#aaa;padding:2px}
% Don't display <hr> before and after tables or images:
\newstyle{BLOCKQUOTE.table DIV.center DIV.center HR}{display:none;}
\newstyle{BLOCKQUOTE.figure DIV.center DIV.center HR}{display:none;}

%% Footnotes
\begin{latexonly}
\global\parskip=9pt plus 3pt minus 1pt
\global\parindent=0pt
\gdef\ahrefurl#1{\href{#1}{\texttt{#1}}}
\gdef\footahref#1#2{#2\footnote{\href{#1}{\texttt{#1}}}}
\end{latexonly}
\newcommand{\txepref}[2]{\footahref{http://xmpp.org/extensions/xep-#1.html}{#2}}
\newcommand{\xepref}[1]{\txepref{#1}{XEP-#1}}

\begin{document}

\label{titlepage}
\begin{titlepage}
  \maketitle{}

%% Commenting. Breaking clean layout for now:
%%  \begin{center}
%%  {\insscaleimg{\logoscale}{logo.png}
%%    \par
%%  }
%%  \end{center}

%%  \begin{quotation}\textit{I can thoroughly recommend ejabberd for ease of setup ---
%%  Kevin Smith, Current maintainer of the Psi project}\end{quotation}

\end{titlepage}

% Set the page counter to 2 so that the titlepage and the second page do not
% have the same page number. This fixes the PDFLaTeX warning "destination with
% the same identifier".
\begin{latexonly}
\setcounter{page}{2}
\end{latexonly}

\label{toc}
\tableofcontents{}

% Input introduction.tex
\input{introduction}

\makechapter{installing}{Installing \ejabberd{}}

\makesection{install.binary}{Installing \ejabberd{} with Binary Installer}

Probably the easiest way to install an \ejabberd{} instant messaging server
is using the binary installer published by ProcessOne.
The binary installers of released \ejabberd{} versions
are available in the ProcessOne \ejabberd{} downloads page:
\ahrefurl{http://www.process-one.net/en/ejabberd/downloads}

The installer will deploy and configure a full featured \ejabberd{}
server and does not require any extra dependencies.

In *nix systems, remember to set executable the binary installer before starting it. For example:
\begin{verbatim}
chmod +x ejabberd-2.0.0_1-linux-x86-installer.bin
./ejabberd-2.0.0_1-linux-x86-installer.bin
\end{verbatim}

\ejabberd{} can be started manually at any time,
or automatically by the operating system at system boot time.

To start and stop \ejabberd{} manually,
use the desktop shortcuts created by the installer.
If the machine doesn't have a graphical system, use the scripts 'start'
and 'stop' in the 'bin' directory where \ejabberd{} is installed.

The Windows installer also adds ejabberd as a system service,
and a shortcut to a debug console for experienced administrators.
If you want ejabberd to be started automatically at boot time,
go to the Windows service settings and set ejabberd to be automatically started.
Note that the Windows service is a feature still in development,
and for example it doesn't read the file ejabberdctl.cfg.

On a *nix system, if you want ejabberd to be started as daemon at boot time,
copy \term{ejabberd.init} from the 'bin' directory to something like \term{/etc/init.d/ejabberd}
(depending on your distribution).
Create a system user called \term{ejabberd},
give it write access to the directories \term{database/} and \term{logs/}, and set that as home;
the script will start the server with that user.
Then you can call \term{/etc/inid.d/ejabberd start} as root to start the server.

When ejabberd is started, the processes that are started in the system
are \term{beam} or \term{beam.smp}, and also \term{epmd}.
In Microsoft Windows, the processes are \term{erl.exe} and \term{epmd.exe}.
For more information regarding \term{epmd} consult the section \ref{epmd}.

If \term{ejabberd} doesn't start correctly in Windows,
try to start it using the shortcut in desktop or start menu.
If the window shows error 14001, the solution is to install:
"Microsoft Visual C++ 2005 SP1 Redistributable Package".
You can download it from
\footahref{http://www.microsoft.com/}{www.microsoft.com}.
Then uninstall \ejabberd{} and install it again.

If \term{ejabberd} doesn't start correctly and a crash dump is generated,
there was a severe problem.
You can try starting \term{ejabberd} with
the script \term{bin/live.bat} in Windows,
or with the command \term{bin/ejabberdctl live} in other Operating Systems.
This way you see the error message provided by Erlang
and can identify what is exactly the problem.

The \term{ejabberdctl} administration script is included in the \term{bin} directory.
Please refer to the section~\ref{ejabberdctl} for details about \term{ejabberdctl},
and configurable options to fine tune the Erlang runtime system.

\makesection{install.os}{Installing \ejabberd{} with Operating System Specific Packages}

Some Operating Systems provide a specific \ejabberd{} package adapted to
the system architecture and libraries.
It usually also checks dependencies
and performs basic configuration tasks like creating the initial
administrator account. Some examples are Debian and Gentoo. Consult the
resources provided by your Operating System for more information.

Usually those packages create a script like \term{/etc/init.d/ejabberd}
to start and stop \ejabberd{} as a service at boot time.

\makesection{install.cean}{Installing \ejabberd{} with CEAN}

\footahref{http://cean.process-one.net/}{CEAN}
(Comprehensive Erlang Archive Network) is a repository that hosts binary
packages from many Erlang programs, including \ejabberd{} and all its dependencies.
The binaries are available for many different system architectures, so this is an
alternative to the binary installer and Operating System's \ejabberd{} packages.

You will have to create your own \ejabberd{} start
script depending of how you handle your CEAN installation.
The default \term{ejabberdctl} script is located
into \ejabberd{}'s priv directory and can be used as an example.

\makesection{installation}{Installing \ejabberd{} from Source Code}
\ind{install}

The canonical form for distribution of \ejabberd{} stable releases is the source code package.
Compiling \ejabberd{} from source code is quite easy in *nix systems,
as long as your system have all the dependencies.

\makesubsection{installreq}{Requirements}
\ind{installation!requirements}

To compile \ejabberd{} on a `Unix-like' operating system, you need:
\begin{itemize}
\item GNU Make
\item GCC
\item pkg-config
\item Libexpat 1.95 or higher
\item Erlang/OTP R15B or higher.
\item Libyaml 1.4 or higher
\item OpenSSL 0.9.8 or higher, for STARTTLS, SASL and SSL encryption.
\item Zlib 1.2.3 or higher, for Stream Compression support (\xepref{0138}). Optional.
\item PAM library. Optional. For Pluggable Authentication Modules (PAM). See section \ref{pam}.
\item GNU Iconv 1.8 or higher, for the IRC Transport (mod\_irc). Optional. Not needed on systems with GNU Libc. See section \ref{modirc}.
\item ImageMagick's Convert program. Optional. For CAPTCHA challenges. See section \ref{captcha}.
\item exmpp 0.9.6 or higher. Optional. For import/export user data with \xepref{0227} XML files.
\end{itemize}

\makesubsection{download}{Download Source Code}
\ind{install!download}

Released versions of \ejabberd{} are available in the ProcessOne \ejabberd{} downloads page:
\ahrefurl{http://www.process-one.net/en/ejabberd/downloads}

\ind{Git repository}
Alternatively, the latest development source code can be retrieved from the Git repository using the commands:
\begin{verbatim}
git clone git://github.com/processone/ejabberd.git ejabberd
cd ejabberd
git checkout -b 2.1.x origin/2.1.x
\end{verbatim}


\makesubsection{compile}{Compile}
\ind{install!compile}

To compile \ejabberd{} execute the commands:
\begin{verbatim}
./configure
make
\end{verbatim}

The build configuration script allows several options.
To get the full list run the command:
\begin{verbatim}
./configure --help
\end{verbatim}

Some options that you may be interested in modifying:
\begin{description}
	\titem{--prefix=/}
	Specify the path prefix where the files will be copied when running
	the \term{make install} command.

	\titem{--enable-user[=USER]}
	Allow this normal system user to execute the ejabberdctl script
	(see section~\ref{ejabberdctl}),
	read the configuration files,
	read and write in the spool directory,
	read and write in the log directory.
	The account user and group must exist in the machine
	before running \term{make install}.
	This account doesn't need an explicit HOME directory, because
	\term{/var/lib/ejabberd/} will be used by default.

	\titem{--enable-pam}
	Enable the PAM authentication method (see section \ref{pam}).

	\titem{--enable-mssql}
	Required if you want to use an external database.
	See section~\ref{database} for more information.

        \titem{--enable-tools}
        Enable the use of development tools.

        \titem{--enable-mysql}
        Enable MySQL support (see section \ref{odbc}).

        \titem{--enable-pgsql}
        Enable PostgreSQL support (see section \ref{odbc}).

        \titem{--enable-zlib}
        Enable Stream Compression (XEP-0138) using zlib.

        \titem{--enable-stun}
        Enable STUN support (see section \ref{stun}).

        \titem{--enable-iconv}
        Enable iconv support. This is needed for \term{mod\_irc} (see seciont \ref{modirc}).

        \titem{--enable-debug}
        Compile with \term{+debug\_info} enabled.

	\titem{--enable-full-xml}
	Enable the use of XML based optimisations.
	It will for example use CDATA to escape characters in the XMPP stream.
	Use this option only if you are sure your XMPP clients include a fully compliant XML parser.

	\titem{--disable-transient-supervisors}
	Disable the use of Erlang/OTP supervision for transient processes.

	\titem{--enable-nif}
        Replaces some critical Erlang functions with equivalents written in C to improve performance.
\end{description}

\makesubsection{install}{Install}
\ind{install!install}

To install \ejabberd{} in the destination directories, run the command:
\begin{verbatim}
make install
\end{verbatim}
Note that you probably need administrative privileges in the system
to install \term{ejabberd}.

The files and directories created are, by default:
\begin{description}
	\titem{/etc/ejabberd/} Configuration directory:
		\begin{description}
			\titem{ejabberd.yml} ejabberd configuration file
			\titem{ejabberdctl.cfg} Configuration file of the administration script
			\titem{inetrc} Network DNS configuration file
		\end{description}
	\titem{/lib/ejabberd/}
		\begin{description}
			\titem{ebin/} Erlang binary files (*.beam)
			\titem{include/} Erlang header files (*.hrl)
			\titem{priv/} Additional files required at runtime
				\begin{description}
					\titem{bin/} Executable programs
					\titem{lib/} Binary system libraries (*.so)
					\titem{msgs/} Translation files (*.msgs)
				\end{description}
		\end{description}
	\titem{/sbin/ejabberdctl} Administration script (see section~\ref{ejabberdctl})
	\titem{/share/doc/ejabberd/} Documentation of ejabberd
	\titem{/var/lib/ejabberd/} Spool directory:
		\begin{description}
			\titem{.erlang.cookie} Erlang cookie file (see section \ref{cookie})
			\titem{acl.DCD, ...} Mnesia database spool files (*.DCD, *.DCL, *.DAT)
		\end{description}
	\titem{/var/log/ejabberd/} Log directory (see section~\ref{logfiles}):
		\begin{description}
			\titem{ejabberd.log} ejabberd service log
			\titem{erlang.log} Erlang/OTP system log
		\end{description}
\end{description}


\makesubsection{start}{Start}
\ind{install!start}

You can use the \term{ejabberdctl} command line administration script to start and stop \ejabberd{}.
If you provided the configure option \term{--enable-user=USER} (see \ref{compile}),
you can execute \term{ejabberdctl} with either that system account or root.

Usage example:
\begin{verbatim}
ejabberdctl start

ejabberdctl status
The node ejabberd@localhost is started with status: started
ejabberd is running in that node

ejabberdctl stop
\end{verbatim}

If \term{ejabberd} doesn't start correctly and a crash dump is generated,
there was a severe problem.
You can try starting \term{ejabberd} with
the command \term{ejabberdctl live}
to see the error message provided by Erlang
and can identify what is exactly the problem.

Please refer to the section~\ref{ejabberdctl} for details about \term{ejabberdctl},
and configurable options to fine tune the Erlang runtime system.

If you want ejabberd to be started as daemon at boot time,
copy \term{ejabberd.init} to something like \term{/etc/init.d/ejabberd}
(depending on your distribution).
Create a system user called \term{ejabberd};
it will be used by the script to start the server.
Then you can call \term{/etc/inid.d/ejabberd start} as root to start the server.

\makesubsection{bsd}{Specific Notes for BSD}
\ind{install!bsd}

The command to compile \ejabberd{} in BSD systems is:
\begin{verbatim}
gmake
\end{verbatim}


\makesubsection{solaris}{Specific Notes for Sun Solaris}
\ind{install!solaris}

You need to have \term{GNU install},
but it isn't included in Solaris.
It can be easily installed if your Solaris system
is set up for \footahref{http://www.blastwave.org/}{blastwave.org}
package repository.
Make sure \term{/opt/csw/bin} is in your \term{PATH} and run:
\begin{verbatim}
pkg-get -i fileutils
\end{verbatim}

If that program is called \term{ginstall},
modify the \ejabberd{} \term{Makefile} script to suit your system,
for example:
\begin{verbatim}
cat Makefile | sed s/install/ginstall/ > Makefile.gi
\end{verbatim}
And finally install \ejabberd{} with:
\begin{verbatim}
gmake -f Makefile.gi ginstall
\end{verbatim}


\makesubsection{windows}{Specific Notes for Microsoft Windows}
\ind{install!windows}

\makesubsubsection{windowsreq}{Requirements}

To compile \ejabberd{} on a Microsoft Windows system, you need:
\begin{itemize}
\item MS Visual C++ 6.0 Compiler
\item \footahref{http://www.erlang.org/download.html}{Erlang/OTP R11B-5}
\item \footahref{http://sourceforge.net/project/showfiles.php?group\_id=10127\&package\_id=11277}{Expat 2.0.0 or higher}
\item
\footahref{http://www.gnu.org/software/libiconv/}{GNU Iconv 1.9.2}
(optional)
\item \footahref{http://www.slproweb.com/products/Win32OpenSSL.html}{Shining Light OpenSSL 0.9.8d or higher}
(to enable SSL connections)
\item \footahref{http://www.zlib.net/}{Zlib 1.2.3 or higher}
\end{itemize}


\makesubsubsection{windowscom}{Compilation}

We assume that we will try to put as much library as possible into \verb|C:\sdk\| to make it easier to track what is install for \ejabberd{}.

\begin{enumerate}
\item Install Erlang emulator (for example, into \verb|C:\sdk\erl5.5.5|).
\item Install Expat library into \verb|C:\sdk\Expat-2.0.0|
  directory.

  Copy file \verb|C:\sdk\Expat-2.0.0\Libs\libexpat.dll|
  to your Windows system directory (for example, \verb|C:\WINNT| or
  \verb|C:\WINNT\System32|)
\item Build and install the Iconv library into the directory
  \verb|C:\sdk\GnuWin32|.

  Copy file \verb|C:\sdk\GnuWin32\bin\lib*.dll| to your
  Windows system directory (more installation instructions can be found in the
  file README.woe32 in the iconv distribution).

  Note: instead of copying libexpat.dll and iconv.dll to the Windows
  directory, you can add the directories
  \verb|C:\sdk\Expat-2.0.0\Libs| and
  \verb|C:\sdk\GnuWin32\bin| to the \verb|PATH| environment
  variable.
\item Install OpenSSL in \verb|C:\sdk\OpenSSL| and add \verb|C:\sdk\OpenSSL\lib\VC| to your path or copy the binaries to your system directory.
\item Install ZLib in \verb|C:\sdk\gnuWin32|. Copy
  \verb|C:\sdk\GnuWin32\bin\zlib1.dll| to your system directory. If you change your path it should already be set after  libiconv install.
\item Make sure the you can access Erlang binaries from your path. For example: \verb|set PATH=%PATH%;"C:\sdk\erl5.6.5\bin"|
\item Depending on how you end up actually installing the library you might need to check and tweak the paths in the file configure.erl.
\item While in the directory \verb|ejabberd\src| run:
\begin{verbatim}
configure.bat
nmake -f Makefile.win32
\end{verbatim}
\item Edit the file \verb|ejabberd\src\ejabberd.yml| and run
\begin{verbatim}
werl -s ejabberd -name ejabberd
\end{verbatim}
\end{enumerate}

%TODO: how to compile database support on windows?


\makesection{initialadmin}{Create an XMPP Account for Administration}

You need an XMPP account and grant him administrative privileges
to enter the \ejabberd{} Web Admin:
\begin{enumerate}
\item Register an XMPP account on your \ejabberd{} server, for example \term{admin1@example.org}.
  There are two ways to register an XMPP account:
  \begin{enumerate}
  \item Using \term{ejabberdctl}\ind{ejabberdctl} (see section~\ref{ejabberdctl}):
\begin{verbatim}
ejabberdctl register admin1 example.org FgT5bk3
\end{verbatim}
  \item Using an XMPP client and In-Band Registration (see section~\ref{modregister}).
  \end{enumerate}
\item Edit the \ejabberd{} configuration file to give administration rights to the XMPP account you created:
\begin{verbatim}
acl:
  admin:
    user:
      - "admin1": "example.org"
access:
  configure:
    admin: allow
\end{verbatim}
  You can grant administrative privileges to many XMPP accounts,
  and also to accounts in other XMPP servers.
\item Restart \ejabberd{} to load the new configuration.
\item Open the Web Admin (\verb|http://server:port/admin/|) in your
  favourite browser. Make sure to enter the \emph{full} JID as username (in this
  example: \jid{admin1@example.org}. The reason that you also need to enter the
  suffix, is because \ejabberd{}'s virtual hosting support.
\end{enumerate}

\makesection{upgrade}{Upgrading \ejabberd{}}

To upgrade an ejabberd installation to a new version,
simply uninstall the old version, and then install the new one.
Of course, it is important that the configuration file
and Mnesia database spool directory are not removed.

\ejabberd{} automatically updates the Mnesia table definitions at startup when needed.
If you also use an external database for storage of some modules,
check if the release notes of the new ejabberd version
indicates you need to also update those tables.


\makechapter{configure}{Configuring \ejabberd{}}
\ind{configuration file}

\makesection{basicconfig}{Basic Configuration}

The configuration file will be loaded the first time you start \ejabberd{}.
The configuration file name MUST have ``.yml'' extension. This helps ejabberd
to differentiate between the new and legacy file formats (see section~\ref{oldconfig}).

Note that \ejabberd{} never edits the configuration file.

The configuration file is written in
\footahref{http://en.wikipedia.org/wiki/YAML}{YAML}.
However, different scalars are treated as different types:
\begin{itemize}
\item unquoted or single-quoted strings. The type is called \verb|atom()|
  in this document.
  Examples: \verb|dog|, \verb|'Jupiter'|, \verb|'3.14159'|, \verb|YELLOW|.
\item numeric literals. The type is called \verb|integer()|, \verb|float()| or,
  if both are allowed, \verb|number()|.
  Examples: \verb|3|, \verb|-45.0|, \verb|.0|
\item double-quoted or folded strings. The type is called \verb|string()|.
  Examples of a double-quoted string:
  \verb|"Lizzard"|, \verb|"orange"|, \verb|"3.14159"|.
  Examples of a folded string:
\begin{verbatim}
> Art thou not Romeo,
  and a Montague?
\end{verbatim}
\begin{verbatim}
| Neither, fair saint,
  if either thee dislike.
\end{verbatim}
For associative arrays ("mappings") and lists you can use both outline
indentation and compact syntax (aka ``JSON style''). For example, the following is equivalent:
\begin{verbatim}
{param1: ["val1", "val2"], param2: ["val3", "val4"]}
\end{verbatim}
and
\begin{verbatim}
param1:
  - "val1"
  - "val2"
param2:
  - "val3"
  - "val4"
\end{verbatim}
Note that both styles are used in this document.
\end{itemize}

\makesubsection{oldconfig}{Legacy Configuration File}
In previous \ejabberd{} version the configuration file should be written
in Erlang terms. The format is still supported, but it is highly recommended
to convert it to the new YAML format using \term{convert\_to\_yaml} command
from \term{ejabberdctl} (see~\ref{ejabberdctl} and \ref{list-eja-commands} for details).

\makesubsection{hostnames}{Host Names}
\ind{options!hosts}\ind{host names}

The option \option{hosts} defines a list containing one or more domains that
\ejabberd{} will serve.

The syntax is:
\esyntax{[HostName]}

Examples:
\begin{itemize}
\item Serving one domain:
\begin{verbatim}
hosts: ["example.org"]
\end{verbatim}
\item Serving three domains:
\begin{verbatim}
hosts:
  - "example.net"
  - "example.com"
  - "jabber.somesite.org"
\end{verbatim}
\end{itemize}

\makesubsection{virtualhost}{Virtual Hosting}
\ind{virtual hosting}\ind{virtual hosts}\ind{virtual domains}

Options can be defined separately for every virtual host using the
\term{host\_config} option.

The syntax is: \ind{options!host\_config}
\esyntax{\{HostName: [Option, ...]\}}

Examples:
\begin{itemize}
\item Domain \jid{example.net} is using the internal authentication method while
  domain \jid{example.com} is using the \ind{LDAP}LDAP server running on the
  domain \jid{localhost} to perform authentication:
\begin{verbatim}
host_config:
  "example.net"
    auth_method: internal
  "example.com":
    auth_method: ldap
    ldap_servers:
      - "localhost"
    ldap_uids:
      - "uid"
    ldap_rootdn: "dc=localdomain"
    ldap_rootdn: "dc=example,dc=com"
    ldap_password: ""
\end{verbatim}
\item Domain \jid{example.net} is using \ind{odbc}ODBC to perform authentication
  while domain \jid{example.com} is using the LDAP servers running on the domains
  \jid{localhost} and \jid{otherhost}:
\begin{verbatim}
host_config:
  "example.net":
    auth_method: odbc
    odbc_type: odbc
    odbc_server: "DSN=ejabberd;UID=ejabberd;PWD=ejabberd"
  "example.com":
    auth_method: ldap
    ldap_servers:
      - "localhost"
      - "otherhost"
    ldap_uids:
      - "uid"
    ldap_rootdn: "dc=localdomain"
    ldap_rootdn: "dc=example,dc=com"
    ldap_password: ""
\end{verbatim}
\end{itemize}

To define specific ejabberd modules in a virtual host,
you can define the global \term{modules} option with the common modules,
and later add specific modules to certain virtual hosts.
To accomplish that, instead of defining each option in \term{host\_config}
use \term{append\_host\_config} with the same syntax.

In this example three virtual hosts have some similar modules, but there are also
other different modules for some specific virtual hosts:
\begin{verbatim}
## This ejabberd server has three vhosts:
hosts:
  - "one.example.org"
  - "two.example.org"
  - "three.example.org"

## Configuration of modules that are common to all vhosts
modules:
  mod_roster:    {}
  mod_configure: {}
  mod_disco:     {}
  mod_private:   {}
  mod_time:      {}
  mod_last:      {}
  mod_version:   {}

## Add some modules to vhost one:
append_host_config:
  "one.example.org":
    modules:
      mod_echo:
        host: "echo-service.one.example.org"
      mod_http_bind: {}
      mod_logxml: {}

## Add a module just to vhost two:
append_host_config:
  "two.example.org":
    modules:
      mod_echo:
        host: "mirror.two.example.org"
\end{verbatim}

\makesubsection{listened}{Listening Ports}
\ind{options!listen}

The option \option{listen} defines for which ports, addresses and network protocols \ejabberd{}
will listen and what services will be run on them. Each element of the list is an
associative array with the following elements:
\begin{itemize}
\item Port number. Optionally also the IP address and/or a transport protocol.
\item Listening module that serves this port.
\item Options for the TCP socket and for the listening module.
\end{itemize}

The option syntax is:
\esyntax{[Listener, ...]}
Example:
\begin{verbatim}
listen:
  -
    port: 5222
    module: ejabberd_c2s
    starttls: true
    certfile: "/path/to/certfile.pem"
  -
    port: 5269
    module: ejabberd_s2s_in
    transport: tcp
\end{verbatim}

\makesubsubsection{listened-port}{Port Number, IP Address and Transport Protocol}

The port number defines which port to listen for incoming connections.
It can be a Jabber/XMPP standard port 
(see section \ref{firewall}) or any other valid port number.

The IP address can be represented as a string.
The socket will listen only in that network interface.
It is possible to specify a generic address,
so \ejabberd{} will listen in all addresses.
Depending in the type of the IP address, IPv4 or IPv6 will be used.
When not specified the IP address, it will listen on all IPv4 network addresses.

Some example values for IP address:
\begin{itemize}
\item \verb|"0.0.0.0"| to listen in all IPv4 network interfaces. This is the default value when no IP is specified.
\item \verb|"::"| to listen in all IPv6 network interfaces
\item \verb|"10.11.12.13"| is the IPv4 address \verb|10.11.12.13|
\item \verb|"::FFFF:127.0.0.1"| is the IPv6 address \verb|::FFFF:127.0.0.1/128|
\end{itemize}

The transport protocol can be \term{tcp} or \term{udp}.
Default is \term{tcp}.


\makesubsubsection{listened-module}{Listening Module}

\ind{modules!ejabberd\_c2s}\ind{modules!ejabberd\_s2s\_in}\ind{modules!ejabberd\_service}\ind{modules!ejabberd\_http}\ind{protocols!XEP-0114: Jabber Component Protocol}
The available modules, their purpose and the options allowed by each one are:
\begin{description}
  \titem{\texttt{ejabberd\_c2s}}
    Handles c2s connections.\\
<<<<<<< HEAD
    Options: \texttt{access}, \texttt{certfile}, \texttt{ciphers},
    \texttt{max\_ack\_queue}, \texttt{max\_fsm\_queue},
    \texttt{max\_stanza\_size}, \texttt{resend\_on\_timeout},
    \texttt{resume\_timeout}, \texttt{shaper},
    \texttt{starttls}, \texttt{starttls\_required},
    \texttt{stream\_management}, \texttt{tls},
=======
    Options: \texttt{access}, \texttt{certfile}, \texttt{ciphers}, \texttt{protocol\_options}
    \texttt{max\_fsm\_queue},
    \texttt{max\_stanza\_size}, \texttt{shaper},
    \texttt{starttls}, \texttt{starttls\_required}, \texttt{tls},
>>>>>>> cc1f93d7
    \texttt{zlib}, \texttt{tls\_compression}
  \titem{\texttt{ejabberd\_s2s\_in}}
    Handles incoming s2s connections.\\
    Options: \texttt{max\_stanza\_size}, \texttt{shaper}, \texttt{tls\_compression}
  \titem{\texttt{ejabberd\_service}}
    Interacts with an \footahref{http://www.ejabberd.im/tutorials-transports}{external component}
    (as defined in the Jabber Component Protocol (\xepref{0114}).\\
    Options: \texttt{access}, \texttt{hosts}, \texttt{max\_fsm\_queue},
    \texttt{service\_check\_from}, \texttt{shaper\_rule}
  \titem{\texttt{ejabberd\_sip}}
    Handles SIP requests as defined in
    \footahref{http://tools.ietf.org/html/rfc3261}{RFC 3261}.\\
    Options: \texttt{certfile}, \texttt{tls}
  \titem{\texttt{ejabberd\_stun}}
    Handles STUN Binding requests as defined in
    \footahref{http://tools.ietf.org/html/rfc5389}{RFC 5389}.\\
    Options: \texttt{certfile}
  \titem{\texttt{ejabberd\_http}}
    Handles incoming HTTP connections.\\
    Options: \texttt{captcha}, \texttt{certfile}, \texttt{default\_host}, \texttt{http\_bind}, \texttt{http\_poll},
    \texttt{request\_handlers}, \texttt{tls}, \texttt{tls\_compression}, \texttt{trusted\_proxies}, \texttt{web\_admin}\\
  \titem{\texttt{ejabberd\_xmlrpc}}
    Handles XML-RPC requests to execute ejabberd commands (\ref{eja-commands}).\\
    Options: \texttt{access\_commands}, \texttt{maxsessions}, \texttt{timeout}.\\
    You can find option explanations, example configuration in old and new format,
    and example calls in several languages in the old
    \footahref{https://raw.github.com/processone/ejabberd-contrib/master/ejabberd\_xmlrpc/README.txt}{ejabberd\_xmlrpc README.txt}
\end{description}


\makesubsubsection{listened-options}{Options}

This is a detailed description of each option allowed by the listening modules:
\begin{description}
  \titem{access: AccessName} \ind{options!access}This option defines
    access to the port. The default value is \term{all}.
  \titem{backlog: Value} \ind{options!backlog}The backlog value
    defines the maximum length that the queue of pending connections may
    grow to. This should be increased if the server is going to handle
    lots of new incoming connections as they may be dropped if there is
    no space in the queue (and ejabberd was not able to accept them
    immediately). Default value is 5.
  \titem{captcha: true|false} \ind{options!http-captcha}
    Simple web page that allows a user to fill a CAPTCHA challenge (see section \ref{captcha}).
  \titem{certfile: Path} Full path to a file containing the default SSL certificate.
    To define a certificate file specific for a given domain, use the global option \term{domain\_certfile}.
  \titem{ciphers: Ciphers} OpenSSL ciphers list in the same format accepted by
  `\verb|openssl ciphers|' command.
  \titem{protocol\_options: ProtocolOpts} \ind{options!protocol\_options}
  List of general options relating to SSL/TLS. These map to \verb|<a href="https://www.openssl.org/docs/ssl/SSL_CTX_set_options.html">OpenSSL's set_options()</a>|.
  For a full list of options available in ejabberd, \verb|<a href="https://github.com/processone/tls/blob/master/c_src/options.h">see the source</a>|.
  The default entry is: \verb|"no_sslv2"|
  \titem{default\_host: undefined|HostName\}}
    If the HTTP request received by ejabberd contains the HTTP header \term{Host}
    with an ambiguous virtual host that doesn't match any one defined in ejabberd (see \ref{hostnames}),
    then this configured HostName is set as the request Host.
    The default value of this option is: \term{undefined}.
  \titem{hosts: \{Hostname: [HostOption, ...]\}}\ind{options!hosts}
    The external Jabber component that connects to this \term{ejabberd\_service}
    can serve one or more hostnames.
    As \term{HostOption} you can define options for the component;
    currently the only allowed option is the password required to the component
    when attempt to connect to ejabberd: \poption{password: Secret}.
    Note that you cannot define in a single \term{ejabberd\_service} components of
    different services: add an \term{ejabberd\_service} for each service,
    as seen in an example below.
  \titem{http\_bind: true|false} \ind{options!http\_bind}\ind{protocols!XEP-0206: HTTP Binding}\ind{JWChat}\ind{web-based XMPP client}
    This option enables HTTP Binding (\xepref{0124} and \xepref{0206}) support. HTTP Bind
    enables access via HTTP requests to \ejabberd{} from behind firewalls which
    do not allow outgoing sockets on port 5222.

    Remember that you must also install and enable the module mod\_http\_bind.

    If HTTP Bind is enabled, it will be available at
    \verb|http://server:port/http-bind/|. Be aware that support for HTTP Bind
    is also needed in the \XMPP{} client. Remark also that HTTP Bind can be
    interesting to host a web-based \XMPP{} client such as
    \footahref{http://jwchat.sourceforge.net/}{JWChat}
    (check the tutorials to install JWChat with ejabberd and an
    \footahref{http://www.ejabberd.im/jwchat-localserver}{embedded local web server}
    or \footahref{http://www.ejabberd.im/jwchat-apache}{Apache}).
  \titem{http\_poll: true|false} \ind{options!http\_poll}\ind{protocols!XEP-0025: HTTP Polling}\ind{JWChat}\ind{web-based XMPP client}
    This option enables HTTP Polling (\xepref{0025}) support. HTTP Polling
    enables access via HTTP requests to \ejabberd{} from behind firewalls which
    do not allow outgoing sockets on port 5222.

    If HTTP Polling is enabled, it will be available at
    \verb|http://server:port/http-poll/|. Be aware that support for HTTP Polling
    is also needed in the \XMPP{} client. Remark also that HTTP Polling can be
    interesting to host a web-based \XMPP{} client such as
    \footahref{http://jwchat.sourceforge.net/}{JWChat}.

    The maximum period of time to keep a client session active without
    an incoming POST request can be configured with the global option
    \term{http\_poll\_timeout}. The default value is five minutes.
    The option can be defined in \term{ejabberd.yml}, expressing the time
    in seconds: \verb|{http_poll_timeout, 300}.|
  \titem{max\_ack\_queue: Size}
    This option specifies the maximum number of unacknowledged stanzas
    queued for possible retransmission if \term{stream\_management} is
    enabled. When the limit is reached, the first stanza is dropped from
    the queue before adding the next one. This option can be specified
    for \term{ejabberd\_c2s} listeners. The allowed values are positive
    integers and \term{infinity}. Default value: \term{500}.
  \titem{max\_fsm\_queue: Size}
    This option specifies the maximum number of elements in the queue of the FSM
    (Finite State Machine).
    Roughly speaking, each message in such queues represents one XML
    stanza queued to be sent into its relevant outgoing stream. If queue size
    reaches the limit (because, for example, the receiver of stanzas is too slow),
    the FSM and the corresponding connection (if any) will be terminated
    and error message will be logged.
    The reasonable value for this option depends on your hardware configuration.
    However, there is no much sense to set the size above 1000 elements.
    This option can be specified for \term{ejabberd\_service} and
    \term{ejabberd\_c2s} listeners,
    or also globally for \term{ejabberd\_s2s\_out}.
    If the option is not specified for \term{ejabberd\_service} or
    \term{ejabberd\_c2s} listeners,
    the globally configured value is used.
    The allowed values are integers and 'undefined'.
    Default value: 'undefined'.
  \titem{max\_stanza\_size: Size}
    \ind{options!max\_stanza\_size}This option specifies an
    approximate maximum size in bytes of XML stanzas.  Approximate,
    because it is calculated with the precision of one block of read
    data. For example \verb|{max_stanza_size, 65536}|.  The default
    value is \term{infinity}. Recommended values are 65536 for c2s
    connections and 131072 for s2s connections. s2s max stanza size
    must always much higher than c2s limit. Change this value with
    extreme care as it can cause unwanted disconnect if set too low.
  \titem{request\_handlers: \{Path: Module\}} To define one or several handlers that will serve HTTP requests.
    The Path is a string; so the URIs that start with that Path will be served by Module.
    For example, if you want \term{mod\_foo} to serve the URIs that start with \term{/a/b/},
    and you also want \term{mod\_http\_bind} to serve the URIs \term{/http-bind/},
    use this option:
\begin{verbatim}
request_handlers:
  /"a"/"b": mod_foo
  /"http-bind": mod_http_bind
\end{verbatim}
  \titem{resend\_on\_timeout: true|false}
    If \term{stream\_management} is enabled and this option is set to
    \term{true}, any stanzas that weren't acknowledged by the client
    will be resent on session timeout. This behavior might often be
    desired, but could have unexpected results under certain
    circumstances. For example, a message that was sent to two resources
    might get resent to one of them if the other one timed out.
    Therefore, the default value for this option is \term{false}, which
    tells ejabberd to generate an error message instead. The option can
    be specified for \term{ejabberd\_c2s} listeners.
  \titem{resume\_timeout: Seconds}
    This option configures the number of seconds until a session times
    out if the connection is lost. During this period of time, a client
    may resume the session if \term{stream\_management} is enabled. This
    option can be specified for \term{ejabberd\_c2s} listeners. Setting
    it to \term{0} effectively disables session resumption. The default
    value is \term{300}.
  \titem{service\_check\_from: true|false}
    \ind{options!service\_check\_from}
    This option can be used with \term{ejabberd\_service} only.
    \xepref{0114} requires that the domain must match the hostname of the component.
    If this option is set to \term{false}, \ejabberd{} will allow the component
    to send stanzas with any arbitrary domain in the 'from' attribute.
    Only use this option if you are completely sure about it.
    The default value is \term{true}, to be compliant with \xepref{0114}.
  \titem{shaper: none|ShaperName} \ind{options!shaper}This option defines a
    shaper for the port (see section~\ref{shapers}). The default value
    is \term{none}.
  \titem{shaper\_rule: none|ShaperRule} \ind{options!shaperrule}This option defines a
    shaper rule for the \term{ejabberd\_service} (see section~\ref{shapers}). The recommended value
    is \term{fast}.
  \titem{starttls: true|false} \ind{options!starttls}\ind{STARTTLS}This option
    specifies that STARTTLS encryption is available on connections to the port.
    You should also set the \option{certfile} option.
    You can define a certificate file for a specific domain using the global option \option{domain\_certfile}.
  \titem{starttls\_required: true|false} \ind{options!starttls\_required}This option
    specifies that STARTTLS encryption is required on connections to the port.
    No unencrypted connections will be allowed.
    You should also set the \option{certfile} option.
    You can define a certificate file for a specific domain using the global option \option{domain\_certfile}.
  \titem{stream\_management: true|false}
    Setting this option to \term{false} disables ejabberd's support for
    \ind{protocols!XEP-0198: Stream Management}. It can be specified for
    \term{ejabberd\_c2s} listeners. The default value is \term{true}.
  \titem{timeout: Integer} \ind{options!timeout}
    Timeout of the connections, expressed in milliseconds.
    Default: 5000
  \titem{tls: true|false} \ind{options!tls}\ind{TLS}This option specifies that traffic on
    the port will be encrypted using SSL immediately after connecting.
    This was the traditional encryption method in the early Jabber software,
    commonly on port 5223 for client-to-server communications.
    But this method is nowadays deprecated and not recommended.
    The preferable encryption method is STARTTLS on port 5222, as defined 
    \footahref{http://xmpp.org/rfcs/rfc3920.html\#tls}{RFC 3920: XMPP Core},
    which can be enabled in \ejabberd{} with the option \term{starttls}.
    If this option is set, you should also set the \option{certfile} option.
    The option \term{tls} can also be used in \term{ejabberd\_http} to support HTTPS.
  \titem{tls\_compression: true|false}
  Whether to enable or disable TLS compression. The default value is \term{true}.
  \titem{trusted\_proxies: all | [IpString]} \ind{options!trusted\_proxies}
    Specify what proxies are trusted when an HTTP request contains the header \term{X-Forwarded-For}
    You can specify \term{all} to allow all proxies, or specify a list of IPs in string format.
    The default value is: \term{["127.0.0.1"]}
  \titem{web\_admin: true|false} \ind{options!web\_admin}\ind{web admin}This option
    enables the Web Admin for \ejabberd{} administration which is available
    at \verb|http://server:port/admin/|. Login and password are the username and
    password of one of the registered users who are granted access by the
    `configure' access rule.
  \titem{zlib: true|false} \ind{options!zlib}\ind{protocols!XEP-0138: Stream Compression}\ind{Zlib}This
    option specifies that Zlib stream compression (as defined in \xepref{0138})
    is available on connections to the port.
\end{description}

There are some additional global options that can be specified in the ejabberd configuration file (outside \term{listen}):
\begin{description}
  \titem{s2s\_use\_starttls: false|optional|required|required\_trusted}
  \ind{options!s2s\_use\_starttls}\ind{STARTTLS}This option defines if 
  s2s connections don't use STARTTLS encryption; if STARTTLS can be used optionally;
  if STARTTLS is required to establish the connection;
  or if STARTTLS is required and the remote certificate must be valid and trusted.
  The default value is to not use STARTTLS: \term{false}.
  \titem{s2s\_certfile: Path} \ind{options!s2s\_certificate}Full path to a
  file containing a SSL certificate.
  \titem{domain\_certfile: Path} \ind{options!domain\_certfile}
  Full path to the file containing the SSL certificate for a specific domain.
  \titem{s2s\_ciphers: Ciphers} \ind{options!s2s\_ciphers} OpenSSL ciphers list
  in the same format accepted by `\verb|openssl ciphers|' command.
  \titem{s2s\_protocol\_options: ProtocolOpts} \ind{options!s2s\_protocol\_options}
  List of general options relating to SSL/TLS. These map to \verb|<a href="https://www.openssl.org/docs/ssl/SSL_CTX_set_options.html">OpenSSL's set_options()</a>|.
  For a full list of options available in ejabberd, \verb|<a href="https://github.com/processone/tls/blob/protocol_options/c_src/options.h">see the source</a>|.
  The default entry is: \verb|"no_sslv2"|
  \titem{outgoing\_s2s\_families: [Family, ...]} \ind{options!outgoing\_s2s\_families}
  Specify which address families to try, in what order.
  By default it first tries connecting with IPv4, if that fails it tries using IPv6.
  \titem{outgoing\_s2s\_timeout: Timeout} \ind{options!outgoing\_s2s\_timeout}
  The timeout in milliseconds for outgoing S2S connection attempts.
  \titem{s2s\_dns\_timeout: Timeout} \ind{options!s2s\_dns\_timeout}
  The timeout in seconds for DNS resolving. The default value is \term{10}.
  \titem{s2s\_dns\_retries: Number} \ind{options!s2s\_dns\_retries}
  DNS resolving retries in seconds. The default value is \term{2}.
  \titem{s2s\_policy: Access} \ind{options!s2s\_policy}
  The policy for incoming and outgoing s2s connections to other XMPP servers.
  The default value is \term{all}.
  \titem{s2s\_max\_retry\_delay: Seconds} \ind{options!s2s\_max\_retry\_delay}
  The maximum allowed delay for retry to connect after a failed connection attempt.
  Specified in seconds. The default value is 300 seconds (5 minutes).
  \titem{s2s\_tls\_compression: true|false}
  Whether to enable or disable TLS compression for s2s connections.
  The default value is \term{true}.
  \titem{max\_fsm\_queue: Size}
    This option specifies the maximum number of elements in the queue of the FSM
    (Finite State Machine).
    Roughly speaking, each message in such queues represents one XML
    stanza queued to be sent into its relevant outgoing stream. If queue size
    reaches the limit (because, for example, the receiver of stanzas is too slow),
    the FSM and the corresponding connection (if any) will be terminated
    and error message will be logged.
    The reasonable value for this option depends on your hardware configuration.
    However, there is no much sense to set the size above 1000 elements.
    This option can be specified for \term{ejabberd\_service} and
    \term{ejabberd\_c2s} listeners,
    or also globally for \term{ejabberd\_s2s\_out}.
    If the option is not specified for \term{ejabberd\_service} or
    \term{ejabberd\_c2s} listeners,
    the globally configured value is used.
    The allowed values are integers and 'undefined'.
    Default value: 'undefined'.
  \titem{route\_subdomains: local|s2s}
  Defines if ejabberd must route stanzas directed to subdomains locally (compliant with 
  \footahref{http://xmpp.org/rfcs/rfc3920.html\#rules.subdomain}{RFC 3920: XMPP Core}),
  or to foreign server using S2S (compliant with
  \footahref{http://tools.ietf.org/html/draft-saintandre-rfc3920bis-09\#section-11.3}{RFC 3920 bis}).
\end{description}

\makesubsubsection{listened-examples}{Examples}

For example, the following simple configuration defines:
\begin{itemize}
\item There are three domains. The default certificate file is \term{server.pem}.
However, the c2s and s2s connections to the domain \term{example.com} use the file \term{example\_com.pem}.
\item Port 5222 listens for c2s connections with STARTTLS,
  and also allows plain connections for old clients.
\item Port 5223 listens for c2s connections with the old SSL.
\item Port 5269 listens for s2s connections with STARTTLS. The socket is set for IPv6 instead of IPv4.
\item Port 3478 listens for STUN requests over UDP.
\item Port 5280 listens for HTTP requests, and serves the HTTP Poll service.
\item Port 5281 listens for HTTP requests, using HTTPS to serve HTTP-Bind (BOSH) and the Web Admin as explained in
  section~\ref{webadmin}. The socket only listens connections to the IP address 127.0.0.1.
\end{itemize}
\begin{verbatim}
hosts:
  - "example.com"
  - "example.org"
  - "example.net"

listen:
  - 
    port: 5222
    module: ejabberd_c2s
    access: c2s
    shaper: c2s_shaper
    starttls: true
    certfile: "/etc/ejabberd/server.pem"
    max_stanza_size: 65536
  - 
    port: 5223
    module: ejabberd_c2s
    access: c2s
    shaper: c2s_shaper
    tls: true
    certfile: "/etc/ejabberd/server.pem"
    max_stanza_size: 65536
  - 
    port: 5269
    ip: "::"
    module: ejabberd_s2s_in
    shaper: s2s_shaper
    max_stanza_size: 131072
  - 
    port: 3478
    transport: udp
    module: ejabberd_stun
  - 
    port: 5280
    module: ejabberd_http
    http_poll: true
  - 
    port: 5281
    ip: "127.0.0.1"
    module: ejabberd_http
    web_admin: true
    http_bind: true
    tls: true
    certfile: "/etc/ejabberd/server.pem"

s2s_use_starttls: optional
s2s_certfile: "/etc/ejabberd/server.pem"
host_config:
  "example.com":
    domain_certfile: "/etc/ejabberd/example_com.pem"
outgoing_s2s_families:
  - ipv4
  - ipv6
outgoing_s2s_timeout: 10000
\end{verbatim}

In this example, the following configuration defines that:
\begin{itemize}
\item c2s connections are listened for on port 5222 (all IPv4 addresses) and
  on port 5223 (SSL, IP 192.168.0.1 and fdca:8ab6:a243:75ef::1) and denied
  for the user called `\term{bad}'.
\item s2s connections are listened for on port 5269 (all IPv4 addresses) 
  with STARTTLS for secured traffic strictly required, and the certificates are verified. 
  Incoming and outgoing connections of remote XMPP servers are denied,
  only two servers can connect: "jabber.example.org" and "example.com".
\item Port 5280 is serving the Web Admin and the HTTP Polling service
  in all the IPv4 addresses. Note
  that it is also possible to serve them on different ports. The second
  example in section~\ref{webadmin} shows how exactly this can be done.
\item All users except for the administrators have a traffic of limit 
  1,000\,Bytes/second
\item \ind{transports!AIM}The
  \footahref{http://www.ejabberd.im/pyaimt}{AIM transport}
  \jid{aim.example.org} is connected to port 5233 on localhost IP addresses
  (127.0.0.1 and ::1) with password `\term{aimsecret}'.
\item \ind{transports!ICQ}The ICQ transport JIT (\jid{icq.example.org} and
  \jid{sms.example.org}) is connected to port 5234 with password
  `\term{jitsecret}'.
\item \ind{transports!MSN}The
  \footahref{http://www.ejabberd.im/pymsnt}{MSN transport}
  \jid{msn.example.org} is connected to port 5235 with password
  `\term{msnsecret}'.
\item \ind{transports!Yahoo}The
  \footahref{http://www.ejabberd.im/yahoo-transport-2}{Yahoo! transport}
  \jid{yahoo.example.org} is connected to port 5236 with password
  `\term{yahoosecret}'.
\item \ind{transports!Gadu-Gadu}The \footahref{http://www.ejabberd.im/jabber-gg-transport}{Gadu-Gadu transport} \jid{gg.example.org} is
  connected to port 5237 with password `\term{ggsecret}'.
\item \ind{transports!email notifier}The
  \footahref{http://www.ejabberd.im/jmc}{Jabber Mail Component}
  \jid{jmc.example.org} is connected to port 5238 with password
  `\term{jmcsecret}'.
\item The service custom has enabled the special option to avoiding checking the \term{from} attribute in the packets send by this component. The component can send packets in behalf of any users from the server, or even on behalf of any server.
\end{itemize}
\begin{verbatim}
acl: 
  blocked: 
    user: "bad"
  trusted_servers: 
    server:
      - "example.com"
      - "jabber.example.org"
  xmlrpc_bot: 
    user: 
      - "xmlrpc-robot": "example.org"
shaper: 
  normal: 1000
access: 
  c2s: 
    blocked: deny
    all: allow
  c2s_shaper: 
    admin: none
    all: normal
  xmlrpc_access: 
    xmlrpc_bot: allow
  s2s_access:
    trusted_servers: allow
    all: deny
s2s_certfile: "/path/to/ssl.pem"
s2s_policy: s2s_access
s2s_use_starttls: required_trusted
listen: 
  - 
    port: 5222
    module: ejabberd_c2s
    shaper: c2s_shaper
    access: c2s
  - 
    ip: "192.168.0.1"
    port: 5223
    module: ejabberd_c2s
    certfile: "/path/to/ssl.pem"
    tls: true
    access: c2s
  - 
    ip: "FDCA:8AB6:A243:75EF::1"
    port: 5223
    module: ejabberd_c2s
    certfile: "/path/to/ssl.pem"
    tls: true
    access: c2s
  - 
    port: 5269
    module: ejabberd_s2s_in
  - 
    port: 5280
    module: ejabberd_http
    web_admin: true
    http_poll: true
  - 
    port: 4560
    module: ejabberd_xmlrpc
  - 
    ip: "127.0.0.1"
    port: 5233
    module: ejabberd_service
    hosts: 
      "aim.example.org": 
        password: "aimsecret"
  - 
    ip: "::1"
    port: 5233
    module: ejabberd_service
    hosts: 
      "aim.example.org": 
        password: "aimsecret"
  - 
    port: 5234
    module: ejabberd_service
    hosts: 
      "icq.example.org": 
        password: "jitsecret"
      "sms.example.org": 
        password: "jitsecret"
  - 
    port: 5235
    module: ejabberd_service
    hosts: 
      "msn.example.org": 
        password: "msnsecret"
  - 
    port: 5236
    module: ejabberd_service
    hosts: 
      "yahoo.example.org": 
        password: "yahoosecret"
  - 
    port: 5237
    module: ejabberd_service
    hosts: 
      "gg.example.org": 
        password: "ggsecret"
  - 
    port: 5238
    module: ejabberd_service
    hosts: 
      "jmc.example.org": 
        password: "jmcsecret"
  - 
    port: 5239
    module: ejabberd_service
    service_check_from: false
    hosts: 
      "custom.example.org": 
        password: "customsecret"
\end{verbatim}
Note, that for services based in \ind{jabberd14}jabberd14 or \ind{WPJabber}WPJabber
you have to make the transports log and do \ind{XDB}XDB by themselves:
\begin{verbatim}
  <!--
     You have to add elogger and rlogger entries here when using ejabberd.
     In this case the transport will do the logging.
  -->

  <log id='logger'>
    <host/>
    <logtype/>
    <format>%d: [%t] (%h): %s</format>
    <file>/var/log/jabber/service.log</file>
  </log>

  <!--
     Some XMPP server implementations do not provide
     XDB services (for example, jabberd2 and ejabberd).
     xdb_file.so is loaded in to handle all XDB requests.
  -->

  <xdb id="xdb">
    <host/>
    <load>
      <!-- this is a lib of wpjabber or jabberd14 -->
      <xdb_file>/usr/lib/jabber/xdb_file.so</xdb_file>
      </load>
    <xdb_file xmlns="jabber:config:xdb_file">
      <spool><jabberd:cmdline flag='s'>/var/spool/jabber</jabberd:cmdline></spool>
    </xdb_file>
  </xdb>
\end{verbatim}

\makesubsection{auth}{Authentication}
\ind{authentication}\ind{options!auth\_method}

The option \option{auth\_method} defines the authentication methods that are used
for user authentication. The syntax is:
\esyntax{[Method, ...]}

The following authentication methods are supported by \ejabberd{}:
\begin{itemize}
\item internal (default) --- See section~\ref{internalauth}.
\item external --- See section~\ref{extauth}.
\item ldap --- See section~\ref{ldap}.
\item odbc --- See section~\ref{odbc}.
\item anonymous --- See section~\ref{saslanonymous}.
\item pam --- See section~\ref{pam}.
\end{itemize}

Account creation is only supported by internal, external and odbc methods.

The option \option{resource\_conflict} defines the action when a client attempts to
login to an account with a resource that is already connected.
The option syntax is:
\esyntax{resource\_conflict: setresource|closenew|closeold}
The possible values match exactly the three possibilities described in
\footahref{http://tools.ietf.org/html/rfc6120\#section-7.7.2.2}{XMPP Core: section 7.7.2.2}.
The default value is \term{closeold}.
If the client uses old Jabber Non-SASL authentication (\xepref{0078}),
then this option is not respected, and the action performed is \term{closeold}.

The option \option{fqdn} allows you to define the Fully Qualified Domain Name
of the machine, in case it isn't detected automatically.
The FQDN is used to authenticate some clients that use the DIGEST-MD5 SASL mechanism.
The option syntax is:
\esyntax{fqdn: undefined|FqdnString|[FqdnString]}

\makesubsubsection{internalauth}{Internal}
\ind{internal authentication}\ind{Mnesia}

\ejabberd{} uses its internal Mnesia database as the default authentication method.
The value \term{internal} will enable the internal authentication method.

The option \term{auth\_password\_format: plain|scram}
defines in what format the users passwords are stored:
\begin{description}
    \titem{plain}
    The password is stored as plain text in the database.
    This is risky because the passwords can be read if your database gets compromised.
    This is the default value.
    This format allows clients to authenticate using:
    the old Jabber Non-SASL (\xepref{0078}), \term{SASL PLAIN},
    \term{SASL DIGEST-MD5}, and \term{SASL SCRAM-SHA-1}.

    \titem{scram}
    The password is not stored, only some information that allows to verify the hash provided by the client.
    It is impossible to obtain the original plain password from the stored information;
    for this reason, when this value is configured it cannot be changed to \term{plain} anymore.
    This format allows clients to authenticate using: \term{SASL PLAIN} and \term{SASL SCRAM-SHA-1}.
\end{description}

Examples:
\begin{itemize}
\item To use internal authentication on \jid{example.org} and LDAP
  authentication on \jid{example.net}:
\begin{verbatim}
host_config:
  "example.org":
    auth_method: [internal]
  "example.net":
    auth_method: [ldap]
\end{verbatim}
\item To use internal authentication with hashed passwords on all virtual hosts:
\begin{verbatim}
auth_method: internal
auth_password_format: scram
\end{verbatim}
\end{itemize}

\makesubsubsection{extauth}{External Script}
\ind{external authentication}

In this authentication method, when \ejabberd{} starts,
it start a script, and calls it to perform authentication tasks.

The server administrator can write the external authentication script
in any language.
The details on the interface between ejabberd and the script are described
in the \term{ejabberd Developers Guide}.
There are also \footahref{http://www.ejabberd.im/extauth}{several example authentication scripts}.

These are the specific options:
\begin{description}
  \titem{extauth\_program: PathToScript} 
  Indicate in this option the full path to the external authentication script.
  The script must be executable by ejabberd.

  \titem{extauth\_instances: Integer} 
  Indicate how many instances of the script to run simultaneously to serve authentication in the virtual host.
  The default value is the minimum number: 1.

  \titem{extauth\_cache: false|CacheTimeInteger} 
  The value \term{false} disables the caching feature, this is the default.
  The integer \term{0} (zero) enables caching for statistics, but doesn't use that cached information to authenticate users.
  If another integer value is set, caching is enabled both for statistics and for authentication:
  the CacheTimeInteger indicates the number of seconds that ejabberd can reuse
  the authentication information since the user last disconnected,
  to verify again the user authentication without querying again the extauth script.
  Note: caching should not be enabled in a host if internal auth is also enabled.
  If caching is enabled, \term{mod\_last} must be enabled also in that vhost.
\end{description}

This example sets external authentication, the extauth script, enables caching for 10 minutes,
and starts three instances of the script for each virtual host defined in ejabberd:
\begin{verbatim}
auth_method: [external]
extauth_program: "/etc/ejabberd/JabberAuth.class.php"
extauth_cache: 600
extauth_instances: 3
\end{verbatim}


\makesubsubsection{saslanonymous}{Anonymous Login and SASL Anonymous}
\ind{sasl anonymous}\ind{anonymous login}

The \term{anonymous} authentication method enables two modes for anonymous authentication:
\begin{description}
\titem{Anonymous login:} This is a standard login, that use the
  classical login and password mechanisms, but where password is
  accepted or preconfigured for all anonymous users. This login is
  compliant with SASL authentication, password and digest non-SASL
  authentication, so this option will work with almost all XMPP
  clients

\titem{SASL Anonymous:} This is a special SASL authentication
  mechanism that allows to login without providing username or
  password (see \xepref{0175}).  The main advantage of SASL Anonymous
  is that the protocol was designed to give the user a login. This is
  useful to avoid in some case, where the server has many users
  already logged or registered and when it is hard to find a free
  username. The main disavantage is that you need a client that
  specifically supports the SASL Anonymous protocol.
\end{description}

%TODO: introduction; tell what people can do with this
The anonymous authentication method can be configured with the following
options. Remember that you can use the \term{host\_config} option to set virtual
host specific options (see section~\ref{virtualhost}).

\begin{description}
\titem{allow\_multiple\_connections: false|true} This option is only used
  when the anonymous mode is
  enabled. Setting it to \term{true} means that the same username can be taken
  multiple times in anonymous login mode if different resource are used to
  connect. This option is only useful in very special occasions. The default
  value is \term{false}.
\titem{anonymous\_protocol: login\_anon | sasl\_anon | both}
  \term{login\_anon} means that the anonymous login method will be used.
  \term{sasl\_anon} means that the SASL Anonymous method will be used.
  \term{both} means that SASL Anonymous and login anonymous are both enabled.
\end{description}

Those options are defined for each virtual host with the \term{host\_config}
parameter (see section~\ref{virtualhost}).

Examples:
\begin{itemize}
\item To enable anonymous login on all virtual hosts:
\begin{verbatim}
auth_method: [anonymous]
anonymous_protocol: login_anon
\end{verbatim}
\item Similar as previous example, but limited to \jid{public.example.org}:
\begin{verbatim}
host_config:
  "public.example.org":
    auth_method: [anonymous]
    anonymous_protoco: login_anon
\end{verbatim}
\item To enable anonymous login and internal authentication on a virtual host:
\begin{verbatim}
host_config:
  "public.example.org":
    auth_method:
      - internal
      - anonymous
    anonymous_protocol: login_anon
\end{verbatim}
\item To enable SASL Anonymous on a virtual host:
\begin{verbatim}
host_config:
  "public.example.org":
    auth_method: [anonymous]
    anonymous_protocol: sasl_anon
\end{verbatim}
\item To enable SASL Anonymous and anonymous login on a virtual host:
\begin{verbatim}
host_config:
  "public.example.org":
    auth_method: [anonymous]
    anonymous_protocol: both
\end{verbatim}
\item To enable SASL Anonymous, anonymous login, and internal authentication on
a virtual host:
\begin{verbatim}
host_config:
  "public.example.org":
    auth_method:
      - internal
      - anonymous
    anonymous_protocol: both
\end{verbatim}
\end{itemize}

There are more configuration examples and XMPP client example stanzas in
\footahref{http://www.ejabberd.im/Anonymous-users-support}{Anonymous users support}.


\makesubsubsection{pam}{PAM Authentication}
\ind{PAM authentication}\ind{Pluggable Authentication Modules}

\ejabberd{} supports authentication via Pluggable Authentication Modules (PAM).
PAM is currently supported in AIX, FreeBSD, HP-UX, Linux, Mac OS X, NetBSD and Solaris.
PAM authentication is disabled by default, so you have to configure and compile
\ejabberd{} with PAM support enabled:
\begin{verbatim}
./configure --enable-pam && make install
\end{verbatim}

Options:
\begin{description}
\titem{pam\_service: Name}\ind{options!pam\_service}This option defines the PAM service name.
Default is \term{"ejabberd"}. Refer to the PAM documentation of your operation system
for more information.
\titem{pam\_userinfotype: username|jid}\ind{options!pam\_userinfotype}
This option defines what type of information about the user ejabberd
provides to the PAM service: only the username, or the user JID.
Default is \term{username}.
\end{description}

Example:
\begin{verbatim}
auth_method: [pam]
pam_service: "ejabberd"
\end{verbatim}

Though it is quite easy to set up PAM support in \ejabberd{}, PAM itself introduces some
security issues:

\begin{itemize}
\item To perform PAM authentication \ejabberd{} uses external C-program called
\term{epam}. By default, it is located in \verb|/var/lib/ejabberd/priv/bin/|
directory. You have to set it root on execution in the case when your PAM module
requires root privileges (\term{pam\_unix.so} for example). Also you have to grant access
for \ejabberd{} to this file and remove all other permissions from it.
Execute with root privileges:
\begin{verbatim}
chown root:ejabberd /var/lib/ejabberd/priv/bin/epam
chmod 4750 /var/lib/ejabberd/priv/bin/epam
\end{verbatim}
\item Make sure you have the latest version of PAM installed on your system.
Some old versions of PAM modules cause memory leaks. If you are not able to use the latest
version, you can \term{kill(1)} \term{epam} process periodically to reduce its memory
consumption: \ejabberd{} will restart this process immediately.
\item \term{epam} program tries to turn off delays on authentication failures.
However, some PAM modules ignore this behavior and rely on their own configuration options.
You can create a configuration file \term{ejabberd.pam}.
This example shows how to turn off delays in \term{pam\_unix.so} module:
\begin{verbatim}
#%PAM-1.0
auth        sufficient  pam_unix.so likeauth nullok nodelay
account     sufficient  pam_unix.so
\end{verbatim}
That is not a ready to use configuration file: you must use it
as a hint when building your own PAM configuration instead. Note that if you want to disable
delays on authentication failures in the PAM configuration file, you have to restrict access
to this file, so a malicious user can't use your configuration to perform brute-force
attacks.
\item You may want to allow login access only for certain users. \term{pam\_listfile.so}
module provides such functionality.
\item If you use \term{pam\_winbind} to authorise against a Windows Active Directory,
then \term{/etc/nsswitch.conf} must be configured to use \term{winbind} as well.
\end{itemize}

\makesubsection{accessrules}{Access Rules}
\ind{access rules}\ind{ACL}\ind{Access Control List}

\makesubsubsection{ACLDefinition}{ACL Definition}
\ind{ACL}\ind{options!acl}\ind{ACL}\ind{Access Control List}

Access control in \ejabberd{} is performed via Access Control Lists (ACLs). The
declarations of ACLs in the configuration file have the following syntax:
\esyntax{acl: \{ ACLName: \{ ACLType: ACLValue \} \}}

\term{ACLType: ACLValue} can be one of the following:
\begin{description}
\titem{all} Matches all JIDs. Example:
\begin{verbatim}
acl:
  world: all
\end{verbatim}
\titem{user: Username} Matches the user with the name
  \term{Username} at the first virtual host. Example:
\begin{verbatim}
acl:
  admin:
    user: "yozhik"
\end{verbatim}
\titem{user: \{Username: Server\}} Matches the user with the JID
  \term{Username@Server} and any resource. Example:
\begin{verbatim}
acl:
  admin:
    user:
      "yozhik": "example.org"
\end{verbatim}
\titem{server: Server} Matches any JID from server
  \term{Server}. Example:
\begin{verbatim}
acl:
  exampleorg:
    server: "example.org"
\end{verbatim}
\titem{resource: Resource} Matches any JID with a resource
  \term{Resource}. Example:
\begin{verbatim}
acl:
  mucklres:
   resource: "muckl"
\end{verbatim}
\titem{shared\_group: Groupname} Matches any member of a Shared Roster Group with name \term{Groupname} in the virtual host. Example:
\begin{verbatim}
acl:
  techgroupmembers:
    shared_group: "techteam"
\end{verbatim}
\titem{shared\_group: \{Groupname: Server\}} Matches any member of a Shared Roster Group with name \term{Groupname} in the virtual host \term{Server}. Example:
\begin{verbatim}
acl:
  techgroupmembers:
    shared_group:
      "techteam": "example.org"
\end{verbatim}
\titem{ip: Network} Matches any IP address from the \term{Network}. Example:
\begin{verbatim}
acl:
  loopback:
    ip:
      - "127.0.0.0/8"
      - "::"
\end{verbatim}
\titem{user\_regexp: Regexp} Matches any local user with a name that
  matches \term{Regexp} on local virtual hosts. Example:
\begin{verbatim}
acl:
  tests:
    user_regexp: "^test[0-9]*$"
\end{verbatim}
%$
\titem{user\_regexp: \{Regexp: Server\}} Matches any user with a name
  that matches \term{Regexp} at server \term{Server}. Example:
\begin{verbatim}
acl:
  tests:
    user_regexp:
      "^test": "example.org"
\end{verbatim}
\titem{server\_regexp: Regexp} Matches any JID from the server that
  matches \term{Regexp}. Example:
\begin{verbatim}
acl:
  icq:
    server_regexp: "^icq\\."
\end{verbatim}
\titem{resource\_regexp: Regexp} Matches any JID with a resource that
  matches \term{Regexp}. Example:
\begin{verbatim}
acl:
  icq:
    resource_regexp: "^laptop\\."
\end{verbatim}
\titem{node\_regexp: \{UserRegexp: ServerRegexp\}} Matches any user
  with a name that matches \term{UserRegexp} at any server that matches
  \term{ServerRegexp}. Example:
\begin{verbatim}
acl:
  yozhik:
    node_regexp:
      "^yozhik$": "^example.(com|org)$"
\end{verbatim}
\titem{user\_glob: Glob\}}
\titem{user\_glob: \{Glob: Server\}}
\titem{server\_glob: Glob}
\titem{resource\_glob: Glob}
\titem{node\_glob: \{UserGlob: ServerGlob\}} This is the same as
  above. However, it uses shell glob patterns instead of regexp. These patterns
  can have the following special characters:
  \begin{description}
  \titem{*} matches any string including the null string.
  \titem{?} matches any single character.
  \titem{[...]} matches any of the enclosed characters. Character
    ranges are specified by a pair of characters separated by a \term{`-'}.
    If the first character after \term{`['} is a \term{`!'}, any
    character not enclosed is matched.
  \end{description}
\end{description}

The following \term{ACLName} are pre-defined:
\begin{description}
\titem{all} Matches any JID.
\titem{none} Matches no JID.
\end{description}

\makesubsubsection{AccessRights}{Access Rights}
\ind{access}\ind{ACL}\ind{options!acl}\ind{ACL}\ind{Access Control List}

An entry allowing or denying access to different services.
The syntax is:
\esyntax{access: \{ AccessName: \{ ACLName: allow|deny \} \}}

When a JID is checked to have access to \term{Accessname}, the server
sequentially checks if that JID matches any of the ACLs that are named in the
first elements of the tuples in the list. If it matches, the second element of
the first matched tuple is returned, otherwise the value `\term{deny}' is
returned.

If you define specific Access rights in a virtual host,
remember that the globally defined Access rights have precedence over those.
This means that, in case of conflict, the Access granted or denied in the global server is used
and the Access of a virtual host doesn't have effect.

Example:
\begin{verbatim}
access:
  configure:
    admin: allow
  something
    badmans: deny
    all: allow
\end{verbatim}

The following \term{AccessName} are pre-defined:
\begin{description}
\titem{all} Always returns the value `\term{allow}'.
\titem{none} Always returns the value `\term{deny}'.
\end{description}

\makesubsubsection{configmaxsessions}{Limiting Opened Sessions with ACL}
\ind{options!max\_user\_sessions}

The special access \term{max\_user\_sessions} specifies the maximum
number of sessions (authenticated connections) per user. If a user
tries to open more sessions by using different resources, the first
opened session will be disconnected. The error \term{session replaced}
will be sent to the disconnected session. The value for this option
can be either a number, or \term{infinity}.  The default value is
\term{infinity}.

The syntax is:
\esyntax{\{ max\_user\_sessions: \{ ACLName: MaxNumber \} \}}

This example limits the number of sessions per user to 5 for all users, and to 10 for admins:
\begin{verbatim}
access:
  max_user_sessions:
    admin: 10
    all: 5
\end{verbatim}

\makesubsubsection{configmaxs2sconns}{Several connections to a remote XMPP server with ACL}
\ind{options!max\_s2s\_connections}

The special access \term{max\_s2s\_connections} specifies how many
simultaneous S2S connections can be established to a specific remote XMPP server.
The default value is \term{1}.
There's also available the access \term{max\_s2s\_connections\_per\_node}.

The syntax is:
\esyntax{\{ max\_s2s\_connections: \{ ACLName: MaxNumber \} \}}

Examples:
\begin{itemize}
\item Allow up to 3 connections with each remote server:
\begin{verbatim}
access:
  max_s2s_connections:
    all: 3
\end{verbatim}
\end{itemize}

\makesubsection{shapers}{Shapers}
\ind{options!shaper}\ind{shapers}\ind{traffic speed}

Shapers enable you to limit connection traffic.
The syntax is:
\esyntax{shaper: \{ ShaperName: Rate \}}
where \term{Rate} stands for the maximum allowed incoming rate in bytes per
second.
When a connection exceeds this limit, \ejabberd{} stops reading from the socket
until the average rate is again below the allowed maximum.

Examples:
\begin{itemize}
\item To define a shaper named `\term{normal}' with traffic speed limited to
1,000\,bytes/second:
\begin{verbatim}
shaper:
  normal: 1000
\end{verbatim}
\item To define a shaper named `\term{fast}' with traffic speed limited to
50,000\,bytes/second:
\begin{verbatim}
shaper:
  fast: 50000
\end{verbatim}
\end{itemize}

\makesubsection{language}{Default Language}
\ind{options!language}\ind{language}

The option \option{language} defines the default language of server strings that
can be seen by \XMPP{} clients. If a \XMPP{} client does not support
\option{xml:lang}, the specified language is used.

The option syntax is:
\esyntax{language: Language}

The default value is \term{en}.
In order to take effect there must be a translation file
\term{Language.msg} in \ejabberd{}'s \term{msgs} directory.

For example, to set Russian as default language:
\begin{verbatim}
language: "ru"
\end{verbatim}

Appendix \ref{i18ni10n} provides more details about internationalization and localization.


\makesubsection{captcha}{CAPTCHA}
\ind{options!captcha}\ind{captcha}

Some \ejabberd{} modules can be configured to require a CAPTCHA challenge on certain actions.
If the client does not support CAPTCHA Forms (\xepref{0158}),
a web link is provided so the user can fill the challenge in a web browser.

An example script is provided that generates the image
using ImageMagick's Convert program.

The configurable options are:
\begin{description}
  \titem{captcha\_cmd: Path} 
  Full path to a script that generates the image.
  The default value disables the feature: \term{undefined}
  \titem{captcha\_host: ProtocolHostPort} 
  ProtocolHostPort is a string with the host, and optionally the Protocol and Port number.
  It must identify where ejabberd listens for CAPTCHA requests.
  The URL sent to the user is formed by: \term{Protocol://Host:Port/captcha/}
  The default value is: protocol \term{http}, the first hostname configured, and port \term{80}.
  If you specify a port number that does not match exactly an ejabberd listener
  (because you are using a reverse proxy or other port-forwarding tool),
  then you must specify the transfer protocol, as seen in the example below.
\end{description}

Additionally, an \term{ejabberd\_http} listener must be enabled with the \term{captcha} option.
See section \ref{listened-module}.

Example configuration:
\begin{verbatim}
hosts: ["example.org"]

captcha_cmd: "/lib/ejabberd/priv/bin/captcha.sh"
captcha_host: "example.org:5280"
## captcha_host: "https://example.org:443"
## captcha_host: "http://example.com"

listen:
  ...
  -
    port: 5280
    module: ejabberd_http
    captcha: true
  ...
\end{verbatim}

\makesubsection{stun}{STUN}
\ind{options!stun}\ind{stun}

\ejabberd{} is able to act as a stand-alone STUN server
(\footahref{http://tools.ietf.org/html/rfc5389}{RFC 5389}). Currently only Binding usage
is supported. In that role \ejabberd{} helps clients with ICE (\footahref{http://tools.ietf.org/html/rfc5245}{RFC 5245}) or Jingle ICE (\xepref{0176}) support to discover their external addresses and ports.

You should configure \term{ejabberd\_stun} listening module as described in \ref{listened} section.
If \option{certfile} option is defined, \ejabberd{} multiplexes TCP and
TLS over TCP connections on the same port. Obviously, \option{certfile} option
is defined for \term{tcp} only. Note however that TCP or TLS over TCP
support is not required for Binding usage and is reserved for
\footahref{http://tools.ietf.org/html/draft-ietf-behave-turn-16}{TURN}
functionality. Feel free to configure \term{udp} transport only.

Example configuration:
\begin{verbatim}
listen:
  ...
  - 
    port: 3478
    transport: udp
    module: ejabberd_stun
  - 
    port: 3478
    module: ejabberd_stun
  -
    port: 5349
    module: ejabberd_stun
    certfile: "/etc/ejabberd/server.pem"
  ...
\end{verbatim}

You also need to configure DNS SRV records properly so clients can easily discover a
STUN server serving your XMPP domain. Refer to section
\footahref{http://tools.ietf.org/html/rfc5389\#section-9}{DNS Discovery of a Server}
of \footahref{http://tools.ietf.org/html/rfc5389}{RFC 5389} for details.

Example DNS SRV configuration:
\begin{verbatim}
_stun._udp   IN SRV  0 0 3478 stun.example.com.
_stun._tcp   IN SRV  0 0 3478 stun.example.com.
_stuns._tcp  IN SRV  0 0 5349 stun.example.com.
\end{verbatim}

\makesubsection{sip}{SIP}
\ind{options!sip}\ind{sip}

\ejabberd{} has built-in SIP support. In order to activate it you need to add
listeners for it, configure DNS properly and enable \modsip{} for
the desired virtual host.

To add a listener you should configure \term{ejabberd\_sip} listening module as
described in \ref{listened} section. If option \option{tls} is specified, option
\option{certfile} must be specified as well, otherwise incoming TLS connections would fail.

Example configuration with standard ports
(as per \footahref{http://tools.ietf.org/html/rfc3261}{RFC 3261}):
\begin{verbatim}
listen:
  ...
  - 
    port: 5060
    transport: udp
    module: ejabberd_sip
  - 
    port: 5060
    module: ejabberd_sip
  -
    port: 5061
    module: ejabberd_sip
    tls: true
    certfile: "/etc/ejabberd/server.pem"
  ...
\end{verbatim}

Note that there is no StartTLS support in SIP and \footahref{http://en.wikipedia.org/wiki/Server\_Name\_Indication}{SNI} support is somewhat tricky, so for TLS you have to configure
different virtual hosts on different ports if you have different certificate files for them.

Next you need to configure DNS SIP records for your virtual domains.
Refer to \footahref{http://tools.ietf.org/html/rfc3263}{RFC 3263} for the detailed explanation.
Simply put, you should add NAPTR and SRV records for your domains.
Skip NAPTR configuration if your DNS provider doesn't support this type of records.
It's not fatal, however, highly recommended.

Example configuration of NAPTR records:
\begin{verbatim}
example.com IN NAPTR 10  0 "s" "SIPS+D2T" "" _sips._tcp.example.com.
example.com IN NAPTR 20  0 "s" "SIP+D2T" "" _sip._tcp.example.com.
example.com IN NAPTR 30  0 "s" "SIP+D2U" "" _sip._udp.example.com.
\end{verbatim}

Example configuration of SRV records with standard ports
(as per \footahref{http://tools.ietf.org/html/rfc3261}{RFC 3261}):
\begin{verbatim}
_sip._udp   IN SRV  0 0 5060 sip.example.com.
_sip._tcp   IN SRV  0 0 5060 sip.example.com.
_sips._tcp  IN SRV  0 0 5061 sip.example.com.
\end{verbatim}

\makesubsection{includeconfigfile}{Include Additional Configuration Files}
\ind{options!includeconfigfile}\ind{includeconfigfile}

The option \option{include\_config\_file} in a configuration file instructs \ejabberd{} to include other configuration files immediately.

The basic syntax is:
\esyntax{include\_config\_file: [Filename]}
It is possible to specify suboptions using the full syntax:
\esyntax{include\_config\_file: \{ Filename: [Suboption, ...] \}}

The filename can be indicated either as an absolute path,
or relative to the main \ejabberd{} configuration file.
It isn't possible to use wildcards.
The file must exist and be readable.

The allowed suboptions are:
\begin{description}
  \titem{disallow: [Optionname, ...]} Disallows the usage of those options in the included configuration file.
  The options that match this criteria are not accepted.
  The default value is an empty list: \term{[]}
  \titem{allow\_only: [Optionname, ...]} Allows only the usage of those options in the included configuration file.
  The options that do not match this criteria are not accepted.
  The default value is: \term{all}
\end{description}

This is a basic example:
\begin{verbatim}
include_config_file: "/etc/ejabberd/additional.yml"
\end{verbatim}

In this example, the included file is not allowed to contain a \term{listen} option.
If such an option is present, the option will not be accepted.
The file is in a subdirectory from where the main configuration file is.
\begin{verbatim}
include_config_file:
  "./example.org/additional_not_listen.yml":
    disallow: [listen]
\end{verbatim}

In this example, \term{ejabberd.yml} defines some ACL and Access rules,
and later includes another file with additional rules:
\begin{verbatim}
acl:
  admin:
    user:
      - "admin": "localhost"
access:
  announce:
    admin: allow
include_config_file:
  "/etc/ejabberd/acl_and_access.yml":
    allow_only:
      - acl
      - access
\end{verbatim}
and content of the file \term{acl\_and\_access.yml} can be, for example:
\begin{verbatim}
acl:
  admin:
    user:
      - "bob": "localhost"
      - "jan": "localhost"
\end{verbatim}


\makesubsection{optionmacros}{Option Macros in Configuration File}
\ind{options!optionmacros}\ind{optionmacros}

In the \ejabberd{} configuration file,
it is possible to define a macro for a value
and later use this macro when defining an option.

A macro is defined with this syntax:
\esyntax{define\_macro: \{ 'MACRO': Value \}}
The \term{MACRO} must be surrounded by single quotation marks,
and all letters in uppercase; check the examples bellow.
The \term{value} can be any valid arbitrary Erlang term.

The first definition of a macro is preserved,
and additional definitions of the same macro are forgotten.

Macros are processed after
additional configuration files have been included,
so it is possible to use macros that
are defined in configuration files included before the usage.

It isn't possible to use a macro in the definition
of another macro.

This example shows the basic usage of a macro:
\begin{verbatim}
define_macro:
  'LOG_LEVEL_NUMBER': 5
loglevel: 'LOG_LEVEL_NUMBER'
\end{verbatim}
The resulting option interpreted by \ejabberd{} is: \term{loglevel: 5}.

This example shows that values can be any arbitrary Erlang term:
\begin{verbatim}
define_macro:
  'USERBOB':
    user:
      - "bob": "localhost"
acl:
  admin: 'USERBOB'
\end{verbatim}
The resulting option interpreted by \ejabberd{} is:
\begin{verbatim}
acl:
  admin:
    user:
      - "bob": "localhost"
\end{verbatim}
This complex example:
\begin{verbatim}
define_macro:
  'NUMBER_PORT_C2S': 5222
  'NUMBER_PORT_HTTP': 5280
listen:
  - 
    port: 'NUMBER_PORT_C2S'
    module: ejabberd_c2s
  - 
    port: 'NUMBER_PORT_HTTP'
    module: ejabberd_http
\end{verbatim}
produces this result after being interpreted:
\begin{verbatim}
listen:
  - 
    port: 5222
    module: ejabberd_c2s
  - 
    port: 5280
    module: ejabberd_http
\end{verbatim}
\makesection{database}{Database and LDAP Configuration}
\ind{database}
%TODO: this whole section is not yet 100% optimized

\ejabberd{} uses its internal Mnesia database by default. However, it is
possible to use a relational database or an LDAP server to store persistent,
long-living data. \ejabberd{} is very flexible: you can configure different
authentication methods for different virtual hosts, you can configure different
authentication mechanisms for the same virtual host (fallback), you can set
different storage systems for modules, and so forth.

The following databases are supported by \ejabberd{}:
\begin{itemize}
%%\item \footahref{http://www.microsoft.com/sql/}{Microsoft SQL Server}
\item \footahref{http://www.erlang.org/doc/apps/mnesia/index.html}{Mnesia}
\item \footahref{http://www.mysql.com/}{MySQL}
\item \footahref{http://en.wikipedia.org/wiki/Open\_Database\_Connectivity}{Any ODBC compatible database}
\item \footahref{http://www.postgresql.org/}{PostgreSQL}
\end{itemize}

The following LDAP servers are tested with \ejabberd{}:
\begin{itemize}
\item \footahref{http://www.microsoft.com/activedirectory/}{Active Directory}
  (see section~\ref{ad})
\item \footahref{http://www.openldap.org/}{OpenLDAP}
\item \footahref{http://www.communigate.com/}{CommuniGate Pro}
\item Normally any LDAP compatible server should work; inform us about your
  success with a not-listed server so that we can list it here.
\end{itemize}

Important note about virtual hosting:
if you define several domains in ejabberd.yml (see section \ref{hostnames}),
you probably want that each virtual host uses a different configuration of database, authentication and storage,
so that usernames do not conflict and mix between different virtual hosts.
For that purpose, the options described in the next sections
must be set inside a \term{host\_config} for each vhost (see section \ref{virtualhost}).
For example:
\begin{verbatim}
host_config:
  "public.example.org":
    odbc_type: pgsql
    odbc_server: "localhost"
    odbc_database: "database-public-example-org"
    odbc_username: "ejabberd"
    odbc_password: "password"
    auth_method: [odbc]
\end{verbatim}


\makesubsection{odbc}{ODBC}\ind{odbc}

The actual database access is defined in the options with \term{odbc\_} prefix. The
values are used to define if we want to use ODBC, or one of the two native
interface available, PostgreSQL or MySQL.

The following paramaters are available:
\begin{description}
  \titem{odbc\_type: mysql | pgsql | odbc} The type of an ODBC connection.
  The default is \term{odbc}.
  \titem{odbc\_server: String} A hostname of the ODBC server. The default is
  \term{``localhost''}.
  \titem{odbc\_port: Port} The port where the ODBC server is accepting connections.
  The option is only valid for \term{mysql} and \term{pgsql}. The default is
  \term{3306} and \term{5432} respectively.
  \titem{odbc\_database: String} The database name. The default is \term{``ejabberd''}.
  The option is only valid for \term{mysql} and \term{pgsql}.
  \titem{odbc\_username: String} The username. The default is \term{``ejabberd''}.
  The option is only valid for \term{mysql} and \term{pgsql}. 
  \titem{odbc\_password: String} The password. The default is empty string.
  The option is only valid for \term{mysql} and \term{pgsql}.
  \titem{odbc\_pool\_size: N} By default \ejabberd{} opens 10 connections to
  the database for each virtual host. You can change this number by using this option.
  \titem{odbc\_keepalive\_interval: N} You can configure an interval to
  make a dummy SQL request to keep alive the connections to the database.
  The default value is 'undefined', so no keepalive requests are made.
  Specify in seconds: for example 28800 means 8 hours.
  \titem{odbc\_start\_interval: N} If the connection to the database fails,
  \ejabberd{} waits 30 seconds before retrying.
  You can modify this interval with this option.
\end{description}

Example of plain ODBC connection:
\begin{verbatim}
odbc_server: "DSN=database;UID=ejabberd;PWD=password"
\end{verbatim}

Example of MySQL connection:
\begin{verbatim}
odbc_type: mysql
odbc_server: "server.company.com"
odbc_port: 3306 # the default
odbc_database: "mydb"
odbc_username: "user1"
odbc_password: "**********"
odbc_pool_size: 5
\end{verbatim}

\makesubsubsection{odbcstorage}{Storage}
\ind{ODBC!storage}

An ODBC compatible database also can be used to store information into from
several \ejabberd{}
modules. See section~\ref{modoverview} to see which modules can be used with
relational databases like MySQL. To enable storage to your database, just make
sure that your database is running well (see previous sections), and add the
module option \term{db\_type: odbc}.

\makesubsection{ldap}{LDAP}
\ind{databases!LDAP}

\ejabberd{} has built-in LDAP support. You can authenticate users against LDAP
server and use LDAP directory as vCard storage.

Usually \ejabberd{} treats LDAP as a read-only storage:
it is possible to consult data, but not possible to
create accounts or edit vCard that is stored in LDAP.
However, it is possible to change passwords if \module{mod\_register} module is enabled
and LDAP server supports
\footahref{http://tools.ietf.org/html/rfc3062}{RFC 3062}.


\makesubsubsection{ldapconnection}{Connection}

Two connections are established to the LDAP server per vhost,
one for authentication and other for regular calls.

Parameters:
\begin{description}
\titem{ldap\_servers: [Servers, ...]} \ind{options!ldap\_server}List of IP addresses or DNS names of your
LDAP servers. This option is required.
\titem{ldap\_encrypt: none|tls} \ind{options!ldap\_encrypt}Type of connection encryption to the LDAP server.
Allowed values are: \term{none}, \term{tls}.
The value \term{tls} enables encryption by using LDAP over SSL.
Note that STARTTLS encryption is not supported.
The default value is: \term{none}.
\titem{ldap\_tls\_verify: false|soft|hard} \ind{options!ldap\_tls\_verify}
This option specifies whether to verify LDAP server certificate or not when TLS is enabled.
When \term{hard} is enabled \ejabberd{} doesn't proceed if a certificate is invalid.
When \term{soft} is enabled \ejabberd{} proceeds even if check fails.
The default is \term{false} which means no checks are performed.
\titem{ldap\_tls\_cacertfile: Path} \ind{options!ldap\_tls\_cacertfile}
Path to file containing PEM encoded CA certificates. This option is needed
(and required) when TLS verification is enabled.
\titem{ldap\_tls\_depth: Number} \ind{options!ldap\_tls\_depth}
Specifies the maximum verification depth when TLS verification is enabled,
i.e. how far in a chain of certificates the verification process can proceed
before the verification is considered to fail.
Peer certificate = 0, CA certificate = 1, higher level CA certificate = 2, etc.
The value 2 thus means that a chain can at most contain peer cert,
CA cert, next CA cert, and an additional CA cert. The default value is 1.
\titem{ldap\_port: Number} \ind{options!ldap\_port}Port to connect to your LDAP server.
The default port is~389 if encryption is disabled; and 636 if encryption is enabled.
If you configure a value, it is stored in \ejabberd{}'s database.
Then, if you remove that value from the configuration file,
the value previously stored in the database will be used instead of the default port.
\titem{ldap\_rootdn: RootDN} \ind{options!ldap\_rootdn}Bind DN. The default value
  is~\term{""} which means `anonymous connection'.
\titem{ldap\_password: Password} \ind{options!ldap\_password}Bind password. The default
  value is \term{""}.
\titem{ldap\_deref\_aliases: never|always|finding|searching} \ind{options!ldap\_deref\_aliases} Whether or not to dereference aliases. The default is \term{never}.
\end{description}

Example:
\begin{verbatim}
auth_method: [ldap]
ldap_servers:
  - "ldap1.example.org"
ldap_port: 389
ldap_rootdn: "cn=Manager,dc=domain,dc=org"
ldap_password: "**********"
\end{verbatim}

\makesubsubsection{ldapauth}{Authentication}

You can authenticate users against an LDAP directory. 
Note that current LDAP implementation does not support SASL authentication.

Available options are:

\begin{description}
\titem{ldap\_base: Base}\ind{options!ldap\_base}LDAP base directory which stores
  users accounts. This option is required.
  \titem{ldap\_uids: [ ldap\_uidattr | \{ldap\_uidattr: ldap\_uidattr\_format\} ]}\ind{options!ldap\_uids}
  LDAP attribute which holds a list of attributes to use as alternatives for getting the JID. 
  The default attributes are \term{[\{"uid", "\%u"\}]}.
  The attributes are of the form:
  \term{[\{ldap\_uidattr\}]} or \term{[\{ldap\_uidattr, ldap\_uidattr\_format\}]}.
  You can use as many comma separated attributes as needed. 
  The values for \term{ldap\_uidattr} and
  \term{ldap\_uidattr\_format} are described as follow:
  \begin{description}
    \titem{ldap\_uidattr}\ind{options!ldap\_uidattr}LDAP attribute which holds
    the user's part of a JID. The default value is \term{"uid"}.
    \titem{ldap\_uidattr\_format}\ind{options!ldap\_uidattr\_format}Format of
    the \term{ldap\_uidattr} variable. The format \emph{must} contain one and
    only one pattern variable \term{"\%u"} which will be replaced by the
    user's part of a JID. For example, \term{"\%u@example.org"}. The default
    value is \term{"\%u"}.
  \end{description}
  \titem{ldap\_filter: Filter}\ind{options!ldap\_filter}\ind{protocols!RFC 4515:
  LDAP String Representation of Search Filters}
  \footahref{http://tools.ietf.org/html/rfc4515}{RFC 4515} LDAP filter. The
  default Filter value is: \term{undefined}. Example:
  \term{"(\&(objectClass=shadowAccount)(memberOf=Jabber Users))"}. Please, do
  not forget to close brackets and do not use superfluous whitespaces. Also you
  \emph{must not} use \option{ldap\_uidattr} attribute in filter because this
  attribute will be substituted in LDAP filter automatically.
  \titem{ldap\_dn\_filter: \{ Filter: FilterAttrs \}}\ind{options!ldap\_dn\_filter}
  This filter is applied on the results returned by the main filter. This filter
  performs additional LDAP lookup to make the complete result. This is useful
  when you are unable to define all filter rules in \term{ldap\_filter}. You
  can define \term{"\%u"}, \term{"\%d"}, \term{"\%s"} and \term{"\%D"} pattern
  variables in Filter: \term{"\%u"} is replaced by a user's part of a JID,
  \term{"\%d"} is replaced by the corresponding domain (virtual host),
  all \term{"\%s"} variables are consecutively replaced by values of FilterAttrs
  attributes and \term{"\%D"} is replaced by Distinguished Name. By default
  \term{ldap\_dn\_filter} is undefined.
  Example:
\begin{verbatim}
ldap_dn_filter:
  "(&(name=%s)(owner=%D)(user=%u@%d))": ["sn"]
\end{verbatim}
  Since this filter makes additional LDAP lookups, use it only in the
  last resort: try to define all filter rules in \term{ldap\_filter} if possible.
  \titem{\{ldap\_local\_filter, Filter\}}\ind{options!ldap\_local\_filter}
  If you can't use \term{ldap\_filter} due to performance reasons
  (the LDAP server has many users registered),
  you can use this local filter.
  The local filter checks an attribute in ejabberd,
  not in LDAP, so this limits the load on the LDAP directory.
  The default filter is: \term{undefined}.
  Example values:
\begin{verbatim}
{ldap_local_filter, {notequal, {"accountStatus",["disabled"]}}}.
{ldap_local_filter, {equal, {"accountStatus",["enabled"]}}}.
{ldap_local_filter, undefined}.
\end{verbatim}

\end{description}

\makesubsubsection{ldapexamples}{Examples}

\makeparagraph{ldapcommonexample}{Common example}

Let's say \term{ldap.example.org} is the name of our LDAP server. We have
users with their passwords in \term{"ou=Users,dc=example,dc=org"} directory.
Also we have addressbook, which contains users emails and their additional
infos in \term{"ou=AddressBook,dc=example,dc=org"} directory.
The connection to the LDAP server is encrypted using TLS,
and using the custom port 6123.
Corresponding authentication section should looks like this:

\begin{verbatim}
## Authentication method
auth_method: [ldap]
## DNS name of our LDAP server
ldap_servers: ["ldap.example.org"]
## Bind to LDAP server as "cn=Manager,dc=example,dc=org" with password "secret"
ldap_rootdn: "cn=Manager,dc=example,dc=org"
ldap_password: "secret"
ldap_encrypt: tls
ldap_port: 6123
## Define the user's base
ldap_base: "ou=Users,dc=example,dc=org"
## We want to authorize users from 'shadowAccount' object class only
ldap_filter: "(objectClass=shadowAccount)"
\end{verbatim}

Now we want to use users LDAP-info as their vCards.  We have four attributes
defined in our LDAP schema: \term{"mail"} --- email address, \term{"givenName"}
--- first name, \term{"sn"} --- second name, \term{"birthDay"} --- birthday.
Also we want users to search each other.  Let's see how we can set it up:

\begin{verbatim}
modules:
  ...
  mod_vcard_ldap:
    ## We use the same server and port, but want to bind anonymously because
    ## our LDAP server accepts anonymous requests to
    ## "ou=AddressBook,dc=example,dc=org" subtree.
    ldap_rootdn: ""
    ldap_password: ""
    ## define the addressbook's base
    ldap_base: "ou=AddressBook,dc=example,dc=org"
    ## uidattr: user's part of JID is located in the "mail" attribute
    ## uidattr_format: common format for our emails
    ldap_uids:
      "mail": "%u@mail.example.org"
    ## We have to define empty filter here, because entries in addressbook does not
    ## belong to shadowAccount object class
    ldap_filter: ""
    ## Now we want to define vCard pattern
    ldap_vcard_map:
     "NICKNAME": {"%u": []} # just use user's part of JID as his nickname
     "GIVEN": {"%s": ["givenName"]}
     "FAMILY": {"%s": ["sn"]}
     "FN": {"%s, %s": ["sn", "givenName"]}, # example: "Smith, John"
     "EMAIL": {"%s": ["mail"]}
     "BDAY": {"%s": ["birthDay"]}]}
    ## Search form
    ldap_search_fields:
      "User": "%u"
      "Name": "givenName"
      "Family Name": "sn"
      "Email": "mail"
      "Birthday": "birthDay"
    ## vCard fields to be reported
    ## Note that JID is always returned with search results
    ldap_search_reported:
      "Full Name": "FN"
      "Nickname": "NICKNAME"
      "Birthday": "BDAY"
  ...
\end{verbatim}

Note that \modvcardldap{} module checks for the existence of the user before
searching in his information in LDAP.


\makeparagraph{ad}{Active Directory}
\ind{databases!Active Directory}

Active Directory is just an LDAP-server with predefined attributes. A sample
configuration is shown below:

\begin{verbatim}
auth_method: [ldap]
ldap_servers: ["office.org"]  # List of LDAP servers
ldap_base: "DC=office,DC=org" # Search base of LDAP directory
ldap_rootdn: "CN=Administrator,CN=Users,DC=office,DC=org" # LDAP manager
ldap_password: "*******" # Password to LDAP manager
ldap_uids: ["sAMAccountName"]
ldap_filter: "(memberOf=*)"

modules: 
  ...
  mod_vcard_ldap: 
    ldap_vcard_map: 
      "NICKNAME": {"%u", []}
      "GIVEN": {"%s", ["givenName"]}
      "MIDDLE": {"%s", ["initials"]}
      "FAMILY": {"%s", ["sn"]}
      "FN": {"%s", ["displayName"]}
      "EMAIL": {"%s", ["mail"]}
      "ORGNAME": {"%s", ["company"]}
      "ORGUNIT": {"%s", ["department"]}
      "CTRY": {"%s", ["c"]}
      "LOCALITY": {"%s", ["l"]}
      "STREET": {"%s", ["streetAddress"]}
      "REGION": {"%s", ["st"]}
      "PCODE": {"%s", ["postalCode"]}
      "TITLE": {"%s", ["title"]}
      "URL": {"%s", ["wWWHomePage"]}
      "DESC": {"%s", ["description"]}
      "TEL": {"%s", ["telephoneNumber"]}]}
    ldap_search_fields: 
      "User": "%u"
      "Name": "givenName"
      "Family Name": "sn"
      "Email": "mail"
      "Company": "company"
      "Department": "department"
      "Role": "title"
      "Description": "description"
      "Phone": "telephoneNumber"
    ldap_search_reported: 
      "Full Name": "FN"
      "Nickname": "NICKNAME"
      "Email": "EMAIL"
  ...
\end{verbatim}


\makesection{modules}{Modules Configuration}
\ind{modules}

The option \term{modules} defines the list of modules that will be loaded after
\ejabberd{}'s startup. Each entry in the list is a tuple in which the first
element is the name of a module and the second is a list of options for that
module.

The syntax is:
\esyntax{modules: \{ ModuleName: ModuleOptions \}}

Examples:
\begin{itemize}
\item In this example only the module \modecho{} is loaded and no module
  options are specified between the square brackets:
\begin{verbatim}
modules:
  mod_echo: {}
\end{verbatim}
\item In the second example the modules \modecho{}, \modtime{}, and
  \modversion{} are loaded without options.
\begin{verbatim}
modules:
  mod_echo:      {}
  mod_time:      {}
  mod_version:   {}
\end{verbatim}
\end{itemize}

\makesubsection{modoverview}{Modules Overview}
\ind{modules!overview}\ind{XMPP compliancy}

The following table lists all modules included in \ejabberd{}.

\begin{table}[H]
  \centering
  \begin{tabular}{|l|l|l|}
    \hline {\bf Module} & {\bf Feature} & {\bf Dependencies} \\
    \hline
    \hline \modadhoc{} & Ad-Hoc Commands (\xepref{0050}) &  \\
    \hline \ahrefloc{modannounce}{\modannounce{}} & Manage announcements & recommends \modadhoc{} \\
    \hline \modblocking{} & Simple Communications Blocking (\xepref{0191}) & \modprivacy{} \\
    \hline \modcaps{} &  Entity Capabilities (\xepref{0115}) & \\
    \hline \modcarboncopy{} & Message Carbons (\xepref{0280}) & \\
    \hline \modconfigure{} & Server configuration using Ad-Hoc & \modadhoc{} \\
    \hline \ahrefloc{moddisco}{\moddisco{}} & Service Discovery (\xepref{0030}) &  \\
    \hline \ahrefloc{modecho}{\modecho{}} & Echoes XMPP stanzas &  \\
    \hline \ahrefloc{modhttpbind}{\modhttpbind{}} & XMPP over Bosh service (HTTP Binding) &  \\
    \hline \ahrefloc{modhttpfileserver}{\modhttpfileserver{}} & Small HTTP file server &  \\
    \hline \ahrefloc{modirc}{\modirc{}} & IRC transport &  \\
    \hline \ahrefloc{modlast}{\modlast{}} & Last Activity (\xepref{0012}) &  \\
    \hline \ahrefloc{modmuc}{\modmuc{}} & Multi-User Chat (\xepref{0045}) &  \\
    \hline \ahrefloc{modmuclog}{\modmuclog{}} & Multi-User Chat room logging & \modmuc{} \\
    \hline \ahrefloc{modoffline}{\modoffline{}} & Offline message storage (\xepref{0160}) &  \\
    \hline \ahrefloc{modping}{\modping{}} & XMPP Ping and periodic keepalives (\xepref{0199}) &  \\
    \hline \ahrefloc{modprescounter}{\modprescounter{}} & Detect presence subscription flood &  \\
    \hline \ahrefloc{modprivacy}{\modprivacy{}} & Blocking Communication (\xepref{0016}) &  \\
    \hline \ahrefloc{modprivate}{\modprivate{}} & Private XML Storage (\xepref{0049}) &  \\
    \hline \ahrefloc{modproxy}{\modproxy{}} & SOCKS5 Bytestreams (\xepref{0065}) &  \\
    \hline \ahrefloc{modpubsub}{\modpubsub{}} & Pub-Sub (\xepref{0060}), PEP (\xepref{0163}) & \modcaps{} \\
    \hline \ahrefloc{modpubsub}{\modpubsubodbc{}} & Pub-Sub (\xepref{0060}), PEP (\xepref{0163}) & supported DB (*) and \modcaps{} \\
    \hline \ahrefloc{modregister}{\modregister{}} & In-Band Registration (\xepref{0077}) &  \\
    \hline \ahrefloc{modregisterweb}{\modregisterweb{}} & Web for Account Registrations &  \\
    \hline \ahrefloc{modroster}{\modroster{}} & Roster management (XMPP IM) &  \\
    \hline \ahrefloc{modservicelog}{\modservicelog{}} & Copy user messages to logger service &  \\
    \hline \ahrefloc{modsharedroster}{\modsharedroster{}} & Shared roster management & \modroster{} \\
    \hline \ahrefloc{modsharedrosterldap}{\modsharedrosterldap{}} & LDAP Shared roster management & \modroster{} \\
    \hline \ahrefloc{modsic}{\modsic{}} & Server IP Check (\xepref{0279}) &  \\
    \hline \ahrefloc{modsip}{\modsip{}} & SIP Registrar/Proxy (\footahref{http://tools.ietf.org/html/rfc3261}{RFC 3261}) & \term{ejabberd\_sip} \\
    \hline \ahrefloc{modstats}{\modstats{}} & Statistics Gathering (\xepref{0039}) &  \\
    \hline \ahrefloc{modtime}{\modtime{}} & Entity Time (\xepref{0202}) &  \\
    \hline \ahrefloc{modvcard}{\modvcard{}} & vcard-temp (\xepref{0054}) &  \\
    \hline \ahrefloc{modvcardldap}{\modvcardldap{}} & vcard-temp (\xepref{0054}) & LDAP server \\
    \hline \ahrefloc{modvcardxupdate}{\modvcardxupdate{}} & vCard-Based Avatars (\xepref{0153}) & \modvcard{} \\
    \hline \ahrefloc{modversion}{\modversion{}} & Software Version (\xepref{0092}) &  \\
    \hline
  \end{tabular}
\end{table}

\begin{itemize}
\item (*) This module requires a supported database. For a list of supported databases, see section~\ref{database}.
\end{itemize}

You can see which database backend each module needs by looking at the suffix:
\begin{itemize}
\item No suffix, this means that the module uses Erlang's built-in database
  Mnesia as backend, or a ODBC database in some cases (see~\ref{database}).
\item `\_ldap', this means that the module needs an LDAP server as backend.
\end{itemize}

You can find more
\footahref{http://www.ejabberd.im/contributions}{contributed modules} on the
\ejabberd{} website. Please remember that these contributions might not work or
that they can contain severe bugs and security leaks. Therefore, use them at
your own risk!


\makesubsection{modcommonoptions}{Common Options}

The following options are used by many modules. Therefore, they are described in
this separate section.

\makesubsubsection{modiqdiscoption}{\option{iqdisc}}
\ind{options!iqdisc}

Many modules define handlers for processing IQ queries of different namespaces
to this server or to a user (e.\,g.\ to \jid{example.org} or to
\jid{user@example.org}). This option defines processing discipline for
these queries.

The syntax is:
\esyntax{iqdisc: Value}

Possible \term{Value} are:
\begin{description}
\titem{no\_queue} All queries of a namespace with this processing discipline are
  processed directly. This means that the XMPP connection that sends this IQ query gets blocked:
  no other packets can be processed
  until this one has been completely processed. Hence this discipline is not
  recommended if the processing of a query can take a relatively long time.
\titem{one\_queue} In this case a separate queue is created for the processing
  of IQ queries of a namespace with this discipline. In addition, the processing
  of this queue is done in parallel with that of other packets. This discipline
  is most recommended.
\titem{N} N separate queues are created to process the
  queries. The queries are thus processed in parallel, but in a
  controlled way.
\titem{parallel} For every packet with this discipline a separate Erlang process
  is spawned. Consequently, all these packets are processed in parallel.
  Although spawning of Erlang process has a relatively low cost, this can break
  the server's normal work, because the Erlang emulator has a limit on the
  number of processes (32000 by default).
\end{description}

Example:
\begin{verbatim}
modules:
  ...
  mod_time:
    iqdisc: no_queue
  ...
\end{verbatim}

\makesubsubsection{modhostoption}{\option{host}}
\ind{options!host}

This option defines the Jabber ID of a service provided by an \ejabberd{} module.

The syntax is:
\esyntax{host: HostName}

If you include the keyword "@HOST@" in the HostName,
it is replaced at start time with the real virtual host string.

This example configures
the \ind{modules!\modecho{}}echo module to provide its echoing service
in the Jabber ID \jid{mirror.example.org}:
\begin{verbatim}
modules:
  ...
  mod_echo:
    host: "mirror.example.org"
  ...
\end{verbatim}

However, if there are several virtual hosts and this module is enabled in all of them,
the "@HOST@" keyword must be used:
\begin{verbatim}
modules:
  ...
  mod_echo:
    host: "mirror.@HOST@"
  ...
\end{verbatim}

\makesubsection{modannounce}{\modannounce{}}
\ind{modules!\modannounce{}}\ind{MOTD}\ind{message of the day}\ind{announcements}

This module enables configured users to broadcast announcements and to set
the message of the day (MOTD).
Configured users can perform these actions with a
\XMPP{} client either using Ad-hoc commands
or sending messages to specific JIDs.

The Ad-hoc commands are listed in the Server Discovery.
For this feature to work, \modadhoc{} must be enabled.

The specific JIDs where messages can be sent are listed bellow.
The first JID in each entry will apply only to the specified virtual host
\jid{example.org}, while the JID between brackets will apply to all virtual
hosts in ejabberd.
\begin{description}
\titem{example.org/announce/all (example.org/announce/all-hosts/all)} The
  message is sent to all registered users. If the user is online and connected
  to several resources, only the resource with the highest priority will receive
  the message. If the registered user is not connected, the message will be
  stored offline in assumption that \ind{modules!\modoffline{}}offline storage
  (see section~\ref{modoffline}) is enabled.
\titem{example.org/announce/online (example.org/announce/all-hosts/online)}The
  message is sent to all connected users. If the user is online and connected
  to several resources, all resources will receive the message.
\titem{example.org/announce/motd (example.org/announce/all-hosts/motd)}The
  message is set as the message of the day (MOTD) and is sent to users when they
  login. In addition the message is sent to all connected users (similar to
  \term{announce/online}).
\titem{example.org/announce/motd/update (example.org/announce/all-hosts/motd/update)}
  The message is set as message of the day (MOTD) and is sent to users when they
  login. The message is \emph{not sent} to any currently connected user.
\titem{example.org/announce/motd/delete (example.org/announce/all-hosts/motd/delete)}
  Any message sent to this JID removes the existing message of the day (MOTD).
\end{description}

Options:
\begin{description}
\dbtype
\titem{access: AccessName} \ind{options!access}This option specifies who is allowed to
  send announcements and to set the message of the day (by default, nobody is
  able to send such messages).
\end{description}

Examples:
\begin{itemize}
\item Only administrators can send announcements:
\begin{verbatim}
access:
  announce:
    admin: allow

modules:
  ...
  mod_adhoc: {}
  mod_announce:
    access: announce
  ...
\end{verbatim}
\item Administrators as well as the direction can send announcements:
\begin{verbatim}
acl:
  direction:
    user:
      "big_boss": "example.org"
      "assistant": "example.org"
  admin:
    user:
      "admin": "example.org"
access:
  announce:
    admin: allow
    direction: allow

modules:
  ...
  mod_adhoc: {}
  mod_announce:
    access: announce
  ...
\end{verbatim}
\end{itemize}

Note that \modannounce{} can be resource intensive on large
deployments as it can broadcast lot of messages. This module should be
disabled for instances of \ejabberd{} with hundreds of thousands users.

\makesubsection{moddisco}{\moddisco{}}
\ind{modules!\moddisco{}}
\ind{protocols!XEP-0030: Service Discovery}
\ind{protocols!XEP-0011: Jabber Browsing}
\ind{protocols!XEP-0094: Agent Information}
\ind{protocols!XEP-0157: Contact Addresses for XMPP Services}

This module adds support for Service Discovery (\xepref{0030}). With
this module enabled, services on your server can be discovered by
\XMPP{} clients. Note that \ejabberd{} has no modules with support
for the superseded Jabber Browsing (\xepref{0011}) and Agent Information
(\xepref{0094}). Accordingly, \XMPP{} clients need to have support for
the newer Service Discovery protocol if you want them be able to discover
the services you offer.

Options:
\begin{description}
\iqdiscitem{Service Discovery (\ns{http://jabber.org/protocol/disco\#items} and
  \ns{http://jabber.org/protocol/disco\#info})}
\titem{extra\_domains: [Domain, ...]} \ind{options!extra\_domains}With this option,
  you can specify a list of extra domains that are added to the Service Discovery item list.
\titem{server\_info: [ \{ modules: Modules, name: Name, urls: [URL, ...] \} ]} \ind{options!server\_info}
  Specify additional information about the server,
  as described in Contact Addresses for XMPP Services (\xepref{0157}).
  \term{Modules} can be the keyword `all', 
  in which case the information is reported in all the services;
  or a list of \ejabberd{} modules, 
  in which case the information is only specified for the services provided by those modules.
  Any arbitrary \term{Name} and \term{URL} can be specified, not only contact addresses.
\end{description}

Examples:
\begin{itemize}
\item To serve a link to the Jabber User Directory on \jid{jabber.org}:
\begin{verbatim}
modules:
  ...
  mod_disco:
    extra_domains: ["users.jabber.org"]
  ...
\end{verbatim}
\item To serve a link to the transports on another server:
\begin{verbatim}
modules:
  ...
  mod_disco:
    extra_domains:
      - "icq.example.com"
      - "msn.example.com"
  ...
\end{verbatim}
\item To serve a link to a few friendly servers:
\begin{verbatim}
modules:
  ...
  mod_disco:
    extra_domains:
      - "example.org"
      - "example.com"
  ...
\end{verbatim}
\item With this configuration, all services show abuse addresses,
feedback address on the main server,
and admin addresses for both the main server and the vJUD service:
\begin{verbatim}
modules:
  ...
  mod_disco:
    server_info:
      - 
        modules: all
        name: "abuse-addresses"
        urls: ["mailto:abuse@shakespeare.lit"]
      - 
        modules: [mod_muc]
        name: "Web chatroom logs"
        urls: ["http://www.example.org/muc-logs"]
      - 
        modules: [mod_disco]
        name: "feedback-addresses"
        urls:
          - "http://shakespeare.lit/feedback.php"
          - "mailto:feedback@shakespeare.lit"
          - "xmpp:feedback@shakespeare.lit"
      - 
        modules:
          - mod_disco
          - mod_vcard
        name: "admin-addresses"
        urls:
          - "mailto:xmpp@shakespeare.lit"
          - "xmpp:admins@shakespeare.lit"
  ...
\end{verbatim}
\end{itemize}

\makesubsection{modecho}{\modecho{}}
\ind{modules!\modecho{}}\ind{debugging}

This module simply echoes any \XMPP{}
packet back to the sender. This mirror can be of interest for
\ejabberd{} and \XMPP{} client debugging.

Options:
\begin{description}
\hostitem{echo}
\end{description}

Example: Mirror, mirror, on the wall, who is the most beautiful
  of them all?
\begin{verbatim}
modules:
  ...
  mod_echo:
    host: "mirror.example.org"
  ...
\end{verbatim}

\makesubsection{modhttpbind}{\modhttpbind{}}
\ind{modules!\modhttpbind{}}\ind{modhttpbind}

This module implements XMPP over Bosh (formerly known as HTTP Binding)
as defined in \xepref{0124} and \xepref{0206}.
It extends ejabberd's built in HTTP service with a configurable
resource at which this service will be hosted.

To use HTTP-Binding, enable the module:
\begin{verbatim}
modules:
  ...
  mod_http_bind: {}
  ...
\end{verbatim}
and add \verb|http_bind| in the HTTP service. For example:
\begin{verbatim}
listen:
  ...
  - 
    port: 5280
    module: ejabberd_http
    http_bind: true
    http_poll: true
    web_admin: true
  ...
\end{verbatim}
With this configuration, the module will serve the requests sent to 
\verb|http://example.org:5280/http-bind/|
Remember that this page is not designed to be used by web browsers,
it is used by XMPP clients that support XMPP over Bosh.

If you want to set the service in a different URI path or use a different module, 
you can configure it manually using the option \verb|request_handlers|. 
For example:
\begin{verbatim}
listen:
  ...
  - 
    port: 5280
    module: ejabberd_http
    request_handlers:
       "/http-bind": mod_http_bind
    http_poll: true
    web_admin: true
  ...
\end{verbatim}

Options:
\begin{description}
  \titem{\{max\_inactivity, Seconds\}} \ind{options!max\_inactivity}
  Define the maximum inactivity period in seconds.
  Default value is 30 seconds.
  For example, to set 50 seconds:
\begin{verbatim}
modules:
  ...
  mod_http_bind:
    max_inactivity: 50
  ...
\end{verbatim}
\end{description}


\makesubsection{modhttpfileserver}{\modhttpfileserver{}}
\ind{modules!\modhttpfileserver{}}\ind{modhttpfileserver}

This simple module serves files from the local disk over HTTP.

Options:
\begin{description}
  \titem{docroot: Path} \ind{options!docroot}
    Directory to serve the files.
  \titem{accesslog: Path} \ind{options!accesslog}
    File to log accesses using an Apache-like format.
    No log will be recorded if this option is not specified.
  \titem{directory\_indices: [Index, ...]} \ind{options!directoryindices}
    Indicate one or more directory index files, similarly to Apache's
    DirectoryIndex variable. When a web request hits a directory
    instead of a regular file, those directory indices are looked in
    order, and the first one found is returned.
  \titem{custom\_headers: \{Name: Value\}} \ind{options!customheaders}
    Indicate custom HTTP headers to be included in all responses.
    Default value is: \term{[]}
  \titem{content\_types: \{Name: Type\}} \ind{options!contenttypes}
    Specify mappings of extension to content type.
    There are several content types already defined,
    with this option you can add new definitions, modify or delete existing ones.
    To delete an existing definition, simply define it with a value: `undefined'.
  \titem{default\_content\_type: Type} \ind{options!defaultcontenttype}
    Specify the content type to use for unknown extensions.
    Default value is `application/octet-stream'.
\end{description}

This example configuration will serve the files from 
the local directory \verb|/var/www|
in the address \verb|http://example.org:5280/pub/archive/|.
In this example a new content type \term{ogg} is defined,
\term{png} is redefined, and \term{jpg} definition is deleted.
To use this module you must enable it:
\begin{verbatim}
modules:
  ...
  mod_http_fileserver:
    docroot: "/var/www"
    accesslog: "/var/log/ejabberd/access.log"
    directory_indices:
      - "index.html"
      - "main.htm"
    custom_headers:
      "X-Powered-By": "Erlang/OTP"
      "X-Fry": "It's a widely-believed fact!"
    content_types:
      ".ogg": "audio/ogg"
      ".png": "image/png"
      ".jpg": undefined
    default_content_type: "text/html"
  ...
\end{verbatim}
And define it as a handler in the HTTP service:
\begin{verbatim}
listen:
  ...
  - 
    port: 5280
    module: ejabberd_http
    request_handlers:
      ...
      "/pub/archive": mod_http_fileserver
      ...
  ...
\end{verbatim}

\makesubsection{modirc}{\modirc{}}
\ind{modules!\modirc{}}\ind{IRC}

This module is an IRC transport that can be used to join channels on IRC
servers.

End user information:
\ind{protocols!groupchat 1.0}\ind{protocols!XEP-0045: Multi-User Chat}
\begin{itemize}
\item A \XMPP{} client with `groupchat 1.0' support or Multi-User
  Chat support (\xepref{0045}) is necessary to join IRC channels.
\item An IRC channel can be joined in nearly the same way as joining a
  \XMPP{} Multi-User Chat room. The difference is that the room name will
  be `channel\%\jid{irc.example.org}' in case \jid{irc.example.org} is
  the IRC server hosting `channel'. And of course the host should point
  to the IRC transport instead of the Multi-User Chat service.
\item You can register your nickame by sending `IDENTIFY password' to \\
  \jid{nickserver!irc.example.org@irc.jabberserver.org}.
\item Entering your password is possible by sending `LOGIN nick password' \\
  to \jid{nickserver!irc.example.org@irc.jabberserver.org}.
\item The IRC transport provides Ad-Hoc Commands (\xepref{0050})
  to join a channel, and to set custom IRC username and encoding.
\item When using a popular \XMPP{} server, it can occur that no
  connection can be achieved with some IRC servers because they limit the
  number of connections from one IP.
\end{itemize}

Options:
\begin{description}
\hostitem{irc}
\dbtype
\titem{access: AccessName} \ind{options!access}This option can be used to specify who
  may use the IRC transport (default value: \term{all}).
\titem{default\_encoding: Encoding} \ind{options!defaultencoding}Set the default IRC encoding.
  Default value: \term{"iso8859-1"}
\end{description}

Examples:
\begin{itemize}
\item In the first example, the IRC transport is available on (all) your
  virtual host(s) with the prefix `\jid{irc.}'. Furthermore, anyone is
  able to use the transport. The default encoding is set to "iso8859-15".
\begin{verbatim}
modules:
  ...
  mod_irc:
    access: all
    default_encoding: "iso8859-15"
  ...
\end{verbatim}
\item In next example the IRC transport is available with JIDs with prefix \jid{irc-t.net}.
  Moreover, the transport is only accessible to two users 
  of \term{example.org}, and any user of \term{example.com}:
\begin{verbatim}
acl:
  paying_customers:
    user:
      - "customer1": "example.org"
      - "customer2": "example.org"
    server: "example.com"

access:
  irc_users:
    paying_customers: allow
    all: deny

modules:
  ...
  mod_irc:
    access: irc_users
    host: "irc.example.net"
  ...
\end{verbatim}
\end{itemize}

\makesubsection{modlast}{\modlast{}}
\ind{modules!\modlast{}}\ind{protocols!XEP-0012: Last Activity}

This module adds support for Last Activity (\xepref{0012}). It can be used to
discover when a disconnected user last accessed the server, to know when a
connected user was last active on the server, or to query the uptime of the
\ejabberd{} server.

Options:
\begin{description}
\iqdiscitem{Last activity (\ns{jabber:iq:last})}
\dbtype
\end{description}

\makesubsection{modmuc}{\modmuc{}}
\ind{modules!\modmuc{}}\ind{protocols!XEP-0045: Multi-User Chat}\ind{conferencing}

This module provides a Multi-User Chat (\xepref{0045}) service.
Users can discover existing rooms, join or create them.
Occupants of a room can chat in public or have private chats.

Some of the features of Multi-User Chat:
\begin{itemize}
\item Sending public and private messages to room occupants.
\item Inviting other users to a room.
\item Setting a room subject.
\item Creating password protected rooms.
\item Kicking and banning occupants.
\end{itemize}

The MUC service allows any Jabber ID to register a nickname,
so nobody else can use that nickname in any room in the MUC service.
To register a nickname, open the Service Discovery in your
XMPP client and register in the MUC service.

This module supports clustering and load
balancing. One module can be started per cluster node. Rooms are
distributed at creation time on all available MUC module
instances. The multi-user chat module is clustered but the rooms
themselves are not clustered nor fault-tolerant: if the node managing a
set of rooms goes down, the rooms disappear and they will be recreated
on an available node on first connection attempt.

Module options:
\begin{description}
\hostitem{conference}
\dbtype
\titem{access: AccessName} \ind{options!access}You can specify who is allowed to use
  the Multi-User Chat service. By default everyone is allowed to use it.
\titem{access\_create: AccessName} \ind{options!access\_create}To configure who is
  allowed to create new rooms at the Multi-User Chat service, this option can be used.
  By default any account in the local ejabberd server is allowed to create rooms.
\titem{access\_persistent: AccessName} \ind{options!access\_persistent}To configure who is
  allowed to modify the 'persistent' room option.
  By default any account in the local ejabberd server is allowed to modify that option.
\titem{access\_admin: AccessName} \ind{options!access\_admin}This option specifies
  who is allowed to administrate the Multi-User Chat service. The default
  value is \term{none}, which means that only the room creator can
  administer his room.
  The administrators can send a normal message to the service JID,
  and it will be shown in all active rooms as a service message.
  The administrators can send a groupchat message to the JID of an active room,
  and the message will be shown in the room as a service message.
\titem{history\_size: Size} \ind{options!history\_size}A small history of
  the current discussion is sent to users when they enter the
  room. With this option you can define the number of history messages
  to keep and send to users joining the room. The value is an
  integer. Setting the value to \term{0} disables the history feature
  and, as a result, nothing is kept in memory. The default value is
  \term{20}. This value is global and thus affects all rooms on the
  service.
\titem{max\_users: Number} \ind{options!max\_users} This option defines at
  the service level, the maximum number of users allowed per
  room. It can be lowered in each room configuration but cannot be
  increased in individual room configuration. The default value is
  200.
\titem{max\_users\_admin\_threshold: Number}
  \ind{options!max\_users\_admin\_threshold} This option defines the
  number of service admins or room owners allowed to enter the room when
  the maximum number of allowed occupants was reached. The default limit
  is 5.
\titem{max\_user\_conferences: Number}
  \ind{options!max\_user\_conferences} This option defines the maximum
  number of rooms that any given user can join. The default value
  is 10. This option is used to prevent possible abuses. Note that
  this is a soft limit: some users can sometimes join more conferences
  in cluster configurations.
\titem{max\_room\_id: Number} \ind{options!max\_room\_id}
  This option defines the maximum number of characters that Room ID
  can have when creating a new room.
  The default value is to not limit: infinite.
\titem{max\_room\_name: Number} \ind{options!max\_room\_name}
  This option defines the maximum number of characters that Room Name
  can have when configuring the room.
  The default value is to not limit: infinite.
\titem{max\_room\_desc: Number} \ind{options!max\_room\_desc}
  This option defines the maximum number of characters that Room Description
  can have when configuring the room.
  The default value is to not limit: infinite.
\titem{min\_message\_interval: Number} \ind{options!min\_message\_interval}
  This option defines the minimum interval between two messages send
  by an occupant in seconds. This option is global and valid for all
  rooms. A decimal value can be used. When this option is not defined,
  message rate is not limited. This feature can be used to protect a
  MUC service from occupant abuses and limit number of messages that will
  be broadcasted by the service. A good value for this minimum message
  interval is 0.4 second. If an occupant tries to send messages faster, an
  error is send back explaining that the message has been discarded
  and describing the reason why the message is not acceptable.
\titem{min\_presence\_interval: Number}
  \ind{options!min\_presence\_interval} This option defines the
  minimum of time between presence changes coming from a given occupant in
  seconds. This option is global and valid for all rooms. A
  decimal value can be used. When this option is not defined, no
  restriction is applied. This option can be used to protect a MUC
  service for occupants abuses. If an occupant tries
  to change its presence more often than the specified interval, the
  presence is cached by \ejabberd{} and only the last presence is
  broadcasted to all occupants in the room after expiration of the
  interval delay. Intermediate presence packets are silently
  discarded. A good value for this option is 4 seconds.
\titem{default\_room\_options: \{OptionName: OptionValue\}} \ind{options!default\_room\_options}
  This module option allows to define the desired default room options.
  Note that the creator of a room can modify the options of his room
  at any time using an XMPP client with MUC capability.
  The available room options and the default values are:
  \begin{description}
  \titem{allow\_change\_subj: true|false} Allow occupants to change the subject.
  \titem{allow\_private\_messages: true|false} Occupants can send private messages to other occupants.
  \titem{allow\_private\_messages\_from\_visitors: anyone|moderators|nobody} Visitors can send private messages to other occupants.
  \titem{allow\_query\_users: true|false} Occupants can send IQ queries to other occupants.
  \titem{allow\_user\_invites: false|true} Allow occupants to send invitations.
  \titem{allow\_visitor\_nickchange: true|false} Allow visitors to
  change nickname.
  \titem{allow\_visitor\_status: true|false} Allow visitors to send
  status text in presence updates.  If disallowed, the \term{status}
  text is stripped before broadcasting the presence update to all
  the room occupants.
  \titem{anonymous: true|false} The room is anonymous:
  occupants don't see the real JIDs of other occupants.
  Note that the room moderators can always see the real JIDs of the occupants.
  \titem{captcha\_protected: false} 
  When a user tries to join a room where he has no affiliation (not owner, admin or member),
  the room requires him to fill a CAPTCHA challenge (see section \ref{captcha})
  in order to accept her join in the room.
  \titem{logging: false|true} The public messages are logged using \term{mod\_muc\_log}.
  \titem{max\_users: 200} Maximum number of occupants in the room.
  \titem{members\_by\_default: true|false} The occupants that enter the room are participants by default, so they have 'voice'.
  \titem{members\_only: false|true} Only members of the room can enter.
  \titem{moderated: true|false} Only occupants with 'voice' can send public messages.
  \titem{password: "roompass123"} Password of the room. You may want to enable the next option too.
  \titem{password\_protected: false|true} The password is required to enter the room.
  \titem{persistent: false|true} The room persists even if the last participant leaves.
  \titem{public: true|false} The room is public in the list of the MUC service, so it can be discovered.
  \titem{public\_list: true|false} The list of participants is public, without requiring to enter the room.
  \titem{title: "Room Title"} A human-readable title of the room.
  \end{description}
  All of those room options can be set to \term{true} or \term{false},
  except \term{password} and \term{title} which are strings,
  and \term{max\_users} that is integer.
\end{description}

Examples:
\begin{itemize}
\item In the first example everyone is allowed to use the Multi-User Chat
  service. Everyone will also be able to create new rooms but only the user
  \jid{admin@example.org} is allowed to administrate any room. In this
  example he is also a global administrator. When \jid{admin@example.org}
  sends a message such as `Tomorrow, the \XMPP{} server will be moved
  to new hardware. This will involve service breakdowns around 23:00 UMT.
  We apologise for this inconvenience.' to \jid{conference.example.org},
  it will be displayed in all active rooms. In this example the history
  feature is disabled.
\begin{verbatim}
acl:
  admin:
    user:
      - "admin": "example.org"

access:
  muc_admin:
    admin: allow

modules:
  ...
  mod_muc:
    access: all
    access_create: all
    access_admin: muc_admin
    history_size: 0
  ...
\end{verbatim}
\item In the second example the Multi-User Chat service is only accessible by
  paying customers registered on our domains and on other servers. Of course
  the administrator is also allowed to access rooms. In addition, he is the
  only authority able to create and administer rooms. When
  \jid{admin@example.org} sends a message such as `Tomorrow, the \Jabber{}
  server will be moved to new hardware. This will involve service breakdowns
  around 23:00 UMT. We apologise for this inconvenience.' to
  \jid{conference.example.org}, it will be displayed in all active rooms. No
  \term{history\_size} option is used, this means that the feature is enabled
  and the default value of 20 history messages will be send to the users.
\begin{verbatim}
acl:
  paying_customers:
    user:
      - "customer1": "example.net"
      - "customer2": "example.com"
      - "customer3": "example.org"
  admin:
    user:
      - "admin": "example.org"

access:
  muc_admin
    admin: allow
    all: deny
  muc_access:
    paying_customers: allow
    admin: allow
    all: deny

modules:
  ...
  mod_muc:
    access: muc_access
    access_create: muc_admin
    access_admin: muc_admin
  ...
\end{verbatim}

\item In the following example, MUC anti abuse options are used. An
occupant cannot send more than one message every 0.4 seconds and cannot
change its presence more than once every 4 seconds.
The length of Room IDs and Room Names are limited to 20 characters,
and Room Description to 300 characters. No ACLs are
defined, but some user restriction could be added as well:

\begin{verbatim}
modules:
  ...
  mod_muc:
    min_message_interval: 0.4
    min_presence_interval: 4
    max_room_id: 20
    max_room_name: 20
    max_room_desc: 300
  ...
\end{verbatim}

\item This example shows how to use \option{default\_room\_options} to make sure
  the newly created rooms have by default those options.
\begin{verbatim}
modules:
  ...
  mod_muc:
    access: muc_access
    access_create: muc_admin
    default_room_options:
      allow_change_subj: false
      allow_query_users: true
      allow_private_messages: true
      members_by_default: false
      title: "New chatroom"
      anonymous: false
    access_admin: muc_admin
  ...
\end{verbatim}
\end{itemize}

\makesubsection{modmuclog}{\modmuclog{}}
\ind{modules!\modmuclog{}}

This module enables optional logging of Multi-User Chat (MUC) public conversations to
HTML. Once you enable this module, users can join a room using a MUC capable
XMPP client, and if they have enough privileges, they can request the
configuration form in which they can set the option to enable room logging.

Features:
\begin{itemize}
\item Room details are added on top of each page: room title, JID,
  author, subject and configuration.
\item \ind{protocols!RFC 5122: Internationalized Resource Identifiers (IRIs) and Uniform Resource Identifiers (URIs) for the Extensible Messaging and Presence Protocol (XMPP)}
  The room JID in the generated HTML is a link to join the room (using
  \footahref{http://xmpp.org/rfcs/rfc5122.html}{XMPP URI}).
\item Subject and room configuration changes are tracked and displayed.
\item Joins, leaves, nick changes, kicks, bans and `/me' are tracked and
  displayed, including the reason if available.
\item Generated HTML files are XHTML 1.0 Transitional and CSS compliant.
\item Timestamps are self-referencing links.
\item Links on top for quicker navigation: Previous day, Next day, Up.
\item CSS is used for style definition, and a custom CSS file can be used.
\item URLs on messages and subjects are converted to hyperlinks.
\item Timezone used on timestamps is shown on the log files.
\item A custom link can be added on top of each page.
\end{itemize}

Options:
\begin{description}
\titem{access\_log: AccessName}\ind{options!access\_log}
  This option restricts which occupants are allowed to enable or disable room
  logging. The default value is \term{muc\_admin}. Note for this default setting
  you need to have an access rule for \term{muc\_admin} in order to take effect.
\titem{cssfile: false|URL}\ind{options!cssfile}
  With this option you can set whether the HTML files should have a custom CSS
  file or if they need to use the embedded CSS file. Allowed values are
  \term{false} and an URL to a CSS file. With the first value, HTML files will
  include the embedded CSS code. With the latter, you can specify the URL of the
  custom CSS file (for example: \term{"http://example.com/my.css"}). The default value
  is \term{false}.
\titem{dirname: room\_jid|room\_name}\ind{options!dirname}
  Allows to configure the name of the room directory.
  Allowed values are \term{room\_jid} and \term{room\_name}.
  With the first value, the room directory name will be the full room JID.
  With the latter, the room directory name will be only the room name,
  not including the MUC service name.
  The default value is \term{room\_jid}.
\titem{dirtype: subdirs|plain}\ind{options!dirtype}
  The type of the created directories can be specified with this option. Allowed
  values are \term{subdirs} and \term{plain}. With the first value,
  subdirectories are created for each year and month. With the latter, the
  names of the log files contain the full date, and there are no subdirectories.
  The default value is \term{subdirs}.
\titem{file\_format: html|plaintext}\ind{options!file\_format}
  Define the format of the log files:
  \term{html} stores in HTML format,
  \term{plaintext} stores in plain text.
  The default value is \term{html}.
\titem{file\_permissions: \{mode: Mode, group: Group\}}\ind{options!file\_permissions}
  Define the permissions that must be used when creating the log files:
  the number of the mode, and the numeric id of the group that will own the files.
  The default value is \term{\{644, 33\}}.
\titem{outdir: Path}\ind{options!outdir}
  This option sets the full path to the directory in which the HTML files should
  be stored. Make sure the \ejabberd{} daemon user has write access on that
  directory. The default value is \term{"www/muc"}.
\titem{spam\_prevention: true|false}\ind{options!spam\_prevention}
  To prevent spam, the \term{spam\_prevention} option adds a special attribute
  to links that prevent their indexation by search engines. The default value
  is \term{true}, which mean that nofollow attributes will be added to user
  submitted links.
\titem{timezone: local|universal}\ind{options!timezone}
  The time zone for the logs is configurable with this option. Allowed values
  are \term{local} and \term{universal}. With the first value, the local time,
  as reported to Erlang by the operating system, will be used. With the latter,
  GMT/UTC time will be used. The default value is \term{local}.
\titem{top\_link: \{URL: Text\}}\ind{options!top\_link}
  With this option you can customize the link on the top right corner of each
  log file. The default value is \term{\{"/", "Home"\}}.
\end{description}

Examples:
\begin{itemize}
\item In the first example any room owner can enable logging, and a
  custom CSS file will be used (http://example.com/my.css). The names
  of the log files will contain the full date, and there will be no
  subdirectories. The log files will be stored in /var/www/muclogs, and the
  time zone will be GMT/UTC. Finally, the top link will be
  \verb|<a href="http://www.jabber.ru/">Jabber.ru</a>|.
\begin{verbatim}
access: 
  muc: 
    all: allow

modules: 
  ...
  mod_muc_log: 
    access_log: muc
    cssfile: "http://example.com/my.css"
    dirtype: plain
    dirname: room_jid
    outdir: "/var/www/muclogs"
    timezone: universal
    spam_prevention: true
    top_link: 
      "http://www.jabber.ru/": "Jabber.ru"
  ...
\end{verbatim}
  \item In the second example only \jid{admin1@example.org} and
  \jid{admin2@example.net} can enable logging, and the embedded CSS file will be
  used. The names of the log files will only contain the day (number),
  and there will be subdirectories for each year and month. The log files will
  be stored in /var/www/muclogs, and the local time will be used. Finally, the
  top link will be the default \verb|<a href="/">Home</a>|.
\begin{verbatim}
acl: 
  admin: 
    user: 
      - "admin1": "example.org"
      - "admin2": "example.net"
access: 
  muc_log: 
    admin: allow
    all: deny

modules: 
  ...
  mod_muc_log: 
    access_log: muc_log
    cssfile: false
    dirtype: subdirs
    file_permissions:
      mode: 644
      group: 33
    outdir: "/var/www/muclogs"
    timezone: local
  ...
\end{verbatim}
\end{itemize}

\makesubsection{modoffline}{\modoffline{}}
\ind{modules!\modoffline{}}

This module implements offline message storage (\xepref{0160}).
This means that all messages
sent to an offline user will be stored on the server until that user comes
online again. Thus it is very similar to how email works. Note that
\term{ejabberdctl}\ind{ejabberdctl} has a command to delete expired messages
(see section~\ref{ejabberdctl}).

\begin{description}
  \dbtype
  \titem{access\_max\_user\_messages: AccessName}\ind{options!access\_max\_user\_messages}
  This option defines which access rule will be enforced to limit
  the maximum number of offline messages that a user can have (quota).
  When a user has too many offline messages, any new messages that he receive are discarded,
  and a resource-constraint error is returned to the sender.
  The default value is \term{max\_user\_offline\_messages}.
  Then you can define an access rule with a syntax similar to 
  \term{max\_user\_sessions} (see \ref{configmaxsessions}).
\end{description}

This example allows power users to have as much as 5000 offline messages,
administrators up to 2000,
and all the other users up to 100.
\begin{verbatim}
acl: 
  admin: 
    user: 
      - "admin1": "localhost"
      - "admin2": "example.org"
  poweruser: 
    user: 
      - "bob": "example.org"
      - "jane": "example.org"

access: 
  max_user_offline_messages: 
    poweruser: 5000
    admin: 2000
    all: 100

modules: 
  ...
  mod_offline: 
    access_max_user_messages: max_user_offline_messages
  ...
\end{verbatim}

\makesubsection{modping}{\modping{}}
\ind{modules!\modping{}}

This module implements support for XMPP Ping (\xepref{0199}) and periodic keepalives.
When this module is enabled ejabberd responds correctly to
ping requests, as defined in the protocol.

Configuration options:
\begin{description}
  \titem{send\_pings: true|false}\ind{options!send\_pings}
  If this option is set to \term{true}, the server sends pings to connected clients
  that are not active in a given interval \term{ping\_interval}.
  This is useful to keep client connections alive or checking availability.
  By default this option is disabled.
  % because it is mostly not needed and consumes resources.
  \titem{ping\_interval: Seconds}\ind{options!ping\_interval}
  How often to send pings to connected clients, if the previous option is enabled.
  If a client connection does not send or receive any stanza in this interval,
  a ping request is sent to the client.
  The default value is 60 seconds.
  \titem{timeout\_action: none|kill}\ind{options!timeout\_action}
  What to do when a client does not answer to a server ping request in less than 32 seconds.
  % Those 32 seconds are defined in ejabberd_local.erl: -define(IQ_TIMEOUT, 32000).
  The default is to do nothing.
\end{description}

This example enables Ping responses, configures the module to send pings
to client connections that are inactive for 4 minutes,
and if a client does not answer to the ping in less than 32 seconds, its connection is closed:
\begin{verbatim}
modules:
  ...
  mod_ping:
    send_pings: true
    ping_interval: 240
    timeout_action: kill
  ...
\end{verbatim}

\makesubsection{modprescounter}{\modprescounter{}}
\ind{modules!\modprescounter{}}

This module detects flood/spam in presence subscription stanza traffic.
If a user sends or receives more of those stanzas in a time interval,
the exceeding stanzas are silently dropped, and warning is logged.

Configuration options:
\begin{description}
  \titem{count: StanzaNumber}\ind{options!count}
  The number of subscription presence stanzas
  (subscribe, unsubscribe, subscribed, unsubscribed)
  allowed for any direction (input or output)
  per time interval.
  Please note that two users subscribing to each other usually generate
  4 stanzas, so the recommended value is 4 or more.
  The default value is: 5.
  \titem{interval: Seconds}\ind{options!interval}
  The time interval defined in seconds.
  The default value is 60.
\end{description}

This example enables the module, and allows up to 5 presence subscription stanzas
to be sent or received by the users in 60 seconds:
\begin{verbatim}
modules:
  ...
  mod_pres_counter:
    count: 5
    interval: 60
  ...
\end{verbatim}

\makesubsection{modprivacy}{\modprivacy{}}
\ind{modules!\modprivacy{}}\ind{Blocking Communication}\ind{Privacy Rules}\ind{protocols!RFC 3921: XMPP IM}

This module implements Blocking Communication (also known as Privacy Rules)
as defined in section 10 from XMPP IM. If end users have support for it in
their \XMPP{} client, they will be able to:
\begin{quote}
\begin{itemize}
\item Retrieving one's privacy lists.
\item Adding, removing, and editing one's privacy lists.
\item Setting, changing, or declining active lists.
\item Setting, changing, or declining the default list (i.e., the list that
  is active by default).
\item Allowing or blocking messages based on JID, group, or subscription type
  (or globally).
\item Allowing or blocking inbound presence notifications based on JID, group,
  or subscription type (or globally).
\item Allowing or blocking outbound presence notifications based on JID, group,
  or subscription type (or globally).
\item Allowing or blocking IQ stanzas based on JID, group, or subscription type
  (or globally).
\item Allowing or blocking all communications based on JID, group, or
  subscription type (or globally).
\end{itemize}
(from \ahrefurl{http://xmpp.org/rfcs/rfc3921.html\#privacy})
\end{quote}

Options:
\begin{description}
\iqdiscitem{Blocking Communication (\ns{jabber:iq:privacy})}
\dbtype
\end{description}

\makesubsection{modprivate}{\modprivate{}}
\ind{modules!\modprivate{}}\ind{protocols!XEP-0049: Private XML Storage}\ind{protocols!XEP-0048: Bookmark Storage}

This module adds support for Private XML Storage (\xepref{0049}):
\begin{quote}
Using this method, XMPP entities can store private data on the server and
retrieve it whenever necessary. The data stored might be anything, as long as
it is valid XML. One typical usage for this namespace is the server-side storage
of client-specific preferences; another is Bookmark Storage (\xepref{0048}).
\end{quote}

Options:
\begin{description}
\iqdiscitem{Private XML Storage (\ns{jabber:iq:private})}
\dbtype
\end{description}

\makesubsection{modproxy}{\modproxy{}}
\ind{modules!\modversion{}}\ind{protocols!XEP-0065: SOCKS5 Bytestreams}

This module implements SOCKS5 Bytestreams (\xepref{0065}).
It allows \ejabberd{} to act as a file transfer proxy between two
XMPP clients.

Options:
\begin{description}
\hostitem{proxy}
\titem{name: Text}\ind{options!name}Defines Service Discovery name of the service.
Default is \term{"SOCKS5 Bytestreams"}.
\titem{ip: IP}\ind{options!ip}This option specifies which network interface
to listen for. Default is an IP address of the service's DNS name, or,
if fails, \verb|"127.0.0.1"|.
\titem{port: Number}\ind{options!port}This option defines port to listen for
incoming connections. Default is~7777.
\titem{hostname: HostName}\ind{options!hostname}Defines a hostname advertised
by the service when establishing a session with clients. This is useful when
you run the service behind a NAT. The default is the value of \term{ip} option.
Examples: \term{"proxy.mydomain.org"}, \term{"200.150.100.50"}. Note that 
not all clients understand domain names in stream negotiation,
so you should think twice before setting domain name in this option.
\titem{auth\_type: anonymous|plain}\ind{options!auth\_type}SOCKS5 authentication type.
Possible values are \term{anonymous} and \term{plain}. Default is
\term{anonymous}.
\titem{access: AccessName}\ind{options!access}Defines ACL for file transfer initiators.
Default is \term{all}.
\titem{max\_connections: Number}\ind{options!max\_connections}Maximum number of
active connections per file transfer initiator. No limit by default.
\titem{shaper: none|ShaperName}\ind{options!shaper}This option defines shaper for
the file transfer peers. Shaper with the maximum bandwidth will be selected.
Default is \term{none}.
\end{description}

Examples:
\begin{itemize}
\item The simpliest configuration of the module:
\begin{verbatim}
modules:
  ...
  mod_proxy65: {}
  ...
\end{verbatim}
\item More complicated configuration.
\begin{verbatim}
acl: 
  admin: 
    user: 
      - "admin": "example.org"
  proxy_users: 
    server: 
      - "example.org"

access: 
  proxy65_access: 
    proxy_users: allow
    all: deny
  proxy65_shaper: 
    admin: none
    proxy_users: proxyrate

shaper: 
  proxyrate: 10240

modules: 
  ...
  mod_proxy65: 
    host: "proxy1.example.org"
    name: "File Transfer Proxy"
    ip: "200.150.100.1"
    port: 7778
    max_connections: 5
    access: proxy65_access
    shaper: proxy65_shaper
  ...
\end{verbatim}
\end{itemize}

\makesubsection{modpubsub}{\modpubsub{}}
\ind{modules!\modpubsub{}}\ind{protocols!XEP-0060: Publish-Subscribe}

This module offers a Publish-Subscribe Service (\xepref{0060}).
The functionality in \modpubsub{} can be extended using plugins.
The plugin that implements PEP (Personal Eventing via Pubsub) (\xepref{0163})
is enabled in the default ejabberd configuration file,
and it requires \modcaps{}.

Options:
\begin{description}
\hostitem{pubsub}
  If you use \modpubsubodbc, please ensure the prefix contains only one dot,
  for example `\jid{pubsub.}', or `\jid{publish.}',.
\titem{access\_createnode: AccessName} \ind{options!access\_createnode}
  This option restricts which users are allowed to create pubsub nodes using
  ACL and ACCESS.
  By default any account in the local ejabberd server is allowed to create pubsub nodes.
\titem{max\_items\_node: MaxItems} \ind{options!max\_items\_node}
  Define the maximum number of items that can be stored in a node.
  Default value is 10.
\titem{plugins: [ Plugin, ...]} \ind{options!plugins}
  To specify which pubsub node plugins to use.
  The first one in the list is used by default.
  If this option is not defined, the default plugins list is: \term{["flat"]}.
  PubSub clients can define which plugin to use when creating a node:
  add \term{type='plugin-name'} attribute to the \term{create} stanza element.
\titem{nodetree: Nodetree} \ind{options!nodetree}
  To specify which nodetree to use.
  If not defined, the default pubsub nodetree is used: "tree".
  Only one nodetree can be used per host, and is shared by all node plugins.

  The "virtual" nodetree does not store nodes on database.
  This saves resources on systems with tons of nodes.
  If using the "virtual" nodetree,
  you can only enable those node plugins:
  ["flat","pep"] or ["flat"];
  any other plugins configuration will not work. 
  Also, all nodes will have the defaut configuration,
  and this can not be changed.
  Using "virtual" nodetree requires to start from a clean database,
  it will not work if you used the default "tree" nodetree before.

  The "dag" nodetree provides experimental support for PubSub Collection Nodes (\xepref{0248}).
  In that case you should also add "dag" node plugin as default, for example:
  \term{plugins: ["dag","flat","hometree","pep"]}
\titem{ignore\_pep\_from\_offline: false|true} \ind{options!ignore\_pep\_from\_offline}
  To specify whether or not we should get last published PEP items
  from users in our roster which are offline when we connect. Value is true or false.
  If not defined, pubsub assumes true so we only get last items of online contacts.
\titem{last\_item\_cache: false|true} \ind{options!last\_item\_cache}
  To specify whether or not pubsub should cache last items. Value is true
  or false. If not defined, pubsub do not cache last items. On systems with not so many nodes,
  caching last items speeds up pubsub and allows to raise user connection rate. The cost is memory
  usage, as every item is stored in memory.
\titem{pep\_mapping: \{Key, Value\}} \ind{pep\_mapping}
  This allow to define a Key-Value list to choose defined node plugins on given PEP namespace.
  The following example will use node\_tune instead of node\_pep for every PEP node with tune namespace:
\begin{verbatim}
modules:
  ...
  mod_pubsub:
    pep_mapping:
      "http://jabber.org/protocol/tune": "tune"
  ...
\end{verbatim}
%\titem{served\_hosts} \ind{options!served\_hosts}
%  This option allows to create additional pubsub virtual hosts in a single module instance.
\end{description}

Example of configuration that uses flat nodes as default, and allows use of flat, nodetree and pep nodes:
\begin{verbatim}
modules:
  ...
  mod_pubsub:
    access_createnode: pubsub_createnode
    plugins:
      - "flat"
      - "hometree"
      - "pep"
  ...
\end{verbatim}

Using ODBC database requires using mod\_pubsub\_odbc without option changes. Only flat, hometree and pep plugins supports ODBC.
The following example shows previous configuration with ODBC usage:
\begin{verbatim}
modules:
  ...
  mod_pubsub_odbc:
    access_createnode: pubsub_createnode
    plugins:
      - "flat"
      - "hometree"
      - "pep"
  ...
\end{verbatim}

\makesubsection{modregister}{\modregister{}}
\ind{modules!\modregister{}}\ind{protocols!XEP-0077: In-Band Registration}\ind{public registration}

This module adds support for In-Band Registration (\xepref{0077}). This protocol
enables end users to use a \XMPP{} client to:
\begin{itemize}
\item Register a new account on the server.
\item Change the password from an existing account on the server.
\item Delete an existing account on the server.
\end{itemize}


Options:
\begin{description}
\titem{access: AccessName} \ind{options!access}
  Specify rules to restrict what usernames can be registered and unregistered.
  If a rule returns `deny' on the requested username,
  registration and unregistration of that user name is denied.
  There are no restrictions by default.
\titem{access\_from: AccessName} \ind{options!access\_from}By default, \ejabberd{}
doesn't allow to register new accounts from s2s or existing c2s sessions. You can
change it by defining access rule in this option. Use with care: allowing registration
from s2s leads to uncontrolled massive accounts creation by rogue users.
\titem{captcha\_protected: false|true} \ind{options!captcha\_protected}
Protect registrations with CAPTCHA (see section \ref{captcha}). The default is \term{false}.
\titem{ip\_access: AccessName} \ind{options!ip\_access}
  Define rules to allow or deny account registration depending
  on the IP address of the XMPP client. The \term{AccessName} should be
  of type \term{ip}. The default value is \term{all}.
\titem{password\_strength: Entropy} \ind{options!password\_strength}
This option sets the minimum informational entropy for passwords. The value \term{Entropy}
is a number of bits of entropy. The recommended minimum is 32 bits.
The default is 0, i.e. no checks are performed.
\titem{welcome\_message: \{subject: Subject, body: Body\}}
  \ind{options!welcomem} Set a welcome message that
  is sent to each newly registered account. The first string is the subject, and
  the second string is the message body.
\titem{registration\_watchers: [ JID, ...]} \ind{options!rwatchers}This option defines a
  list of JIDs which will be notified each time a new account is registered.
\iqdiscitem{In-Band Registration (\ns{jabber:iq:register})}
\end{description}

This module reads also another option defined globally for the server:
\term{registration\_timeout: Timeout}. \ind{options!registratimeout}
This option limits the frequency of registration from a given IP or username.
So, a user that tries to register a new account from the same IP address or JID during
this number of seconds after his previous registration
will receive an error \term{resource-constraint} with the explanation:
``Users are not allowed to register accounts so quickly''.
The timeout is expressed in seconds, and it must be an integer.
To disable this limitation,
instead of an integer put a word like: \term{infinity}.
Default value: 600 seconds.

Examples:
\begin{itemize}
\item Next example prohibits the registration of too short account names,
and allows to create accounts only to clients of the local network:
\begin{verbatim}
acl: 
  loopback:
    ip:
      - "127.0.0.0/8"
      - "::"
  shortname: 
    user_glob: 
      - "?"
      - "??"
    ## The same using regexp:
    ##user_regexp: "^..?$"

access: 
  mynetworks: 
    loopback: allow
    all: deny
  register: 
    shortname: deny
    all: allow

modules: 
  mod_register: 
    ip_access: mynetworks
    access: register
\end{verbatim}
\item This configuration prohibits usage of In-Band Registration
  to create or delete accounts,
  but allows existing accounts to change the password:
\begin{verbatim}
access:
  register:
    all: deny

modules:
  ...
  mod_register:
    access: register
  ...
\end{verbatim}
\item 
  This configuration disables all In-Band Registration
  functionality: create, delete accounts and change password:
\begin{verbatim}
modules:
  ...
  ## mod_register:
  ##   access: register
  ...
\end{verbatim}
\item Define the welcome message and two registration watchers.
Also define a registration timeout of one hour:
\begin{verbatim}
registration_timeout: 3600
modules:
  ...
  mod_register:
    welcome_message:
      subject: "Welcome!"
      body: |-
        Hi.
        Welcome to this Jabber server.
        Check http://www.jabber.org
        
        Bye
    registration_watchers:
      - "admin1@example.org"
      - "boss@example.net"
  ...
\end{verbatim}
\end{itemize}

\makesubsection{modregisterweb}{\modregisterweb{}}
\ind{modules!\modregisterweb{}}

This module provides a web page where people can:
\begin{itemize}
\item Register a new account on the server.
\item Change the password from an existing account on the server.
\item Delete an existing account on the server.
\end{itemize}

This module supports CAPTCHA image to register a new account.
To enable this feature, configure the options captcha\_cmd and captcha\_host.

Options:
\begin{description}
\titem{registration\_watchers: [ JID, ...]} \ind{options!rwatchers}This option defines a
  list of JIDs which will be notified each time a new account is registered.
\end{description}

This example configuration shows how to enable the module and the web handler:
\begin{verbatim}
hosts: 
  - "localhost"
  - "example.org"
  - "example.com"
listen: 
  ...
  - 
    port: 5281
    module: ejabberd_http
    register: true
    certfile: "/etc/ejabberd/certificate.pem"
    tls: true
  ...

modules: 
  ...
  mod_register_web: {}
  ...
\end{verbatim}

For example, the users of the host \term{example.org} can visit the page:
\ns{https://example.org:5281/register/}
It is important to include the last / character in the URL,
otherwise the subpages URL will be incorrect.

\makesubsection{modroster}{\modroster{}}
\ind{modules!\modroster{}}\ind{roster management}\ind{protocols!RFC 3921: XMPP IM}

This module implements roster management as defined in
\footahref{http://xmpp.org/rfcs/rfc3921.html\#roster}{RFC 3921: XMPP IM}.
It also supports Roster Versioning (\xepref{0237}).

Options:
\begin{description}
\iqdiscitem{Roster Management (\ns{jabber:iq:roster})}
\dbtype
  \titem{versioning: false|true} \ind{options!versioning}Enables
  Roster Versioning.
  This option is disabled by default.
  \titem{store\_current\_id: false|true} \ind{options!storecurrentid}
  If this option is enabled, the current version number is stored on the database.
  If disabled, the version number is calculated on the fly each time.
  Enabling this option reduces the load for both ejabberd and the database.
  This option does not affect the client in any way.
  This option is only useful if Roster Versioning is enabled.
  This option is disabled by default.
  Important: if you use \modsharedroster{} or \modsharedrosterldap{},
  you must disable this option.
 \titem{access} \ind{options!access}
   This option can be configured to specify rules to restrict roster management.
   If a rule returns `deny' on the requested user name,
   that user cannot modify his personal roster:
   not add/remove/modify contacts,
   or subscribe/unsubscribe presence.
   By default there aren't restrictions.
 \titem{managers} \ind{options!managers}
   List of remote entities that can manage users rosters using Remote Roster Management
   (\xepref{0321}).
   The protocol sections implemented are:
   \term{4.2. The remote entity requests current user's roster}.
   \term{4.3. The user updates roster}.
   \term{4.4. The remote entity updates the user's roster}.
   A remote entity cab only get or modify roster items that have the same domain as the entity.
   Default value is: \term{[]}.
\end{description}

This example configuration enables Roster Versioning with storage of current id.
The ICQ and MSN transports can get ICQ and MSN contacts, add them, or remove them for any local account:
\begin{verbatim}
modules:
  ...
  mod_roster:
    versioning: true
    store_current_id: true
    managers:
     - "icq.example.org"
     - "msn.example.org"
  ...
\end{verbatim}

With this example configuration, only admins can manage their rosters;
everybody else cannot modify the roster:
\begin{verbatim}
acl:
  admin:
    user:
      - "sarah": "example.org"
access:
  roster:
    admin: allow

modules:
  ...
  mod_roster:
    access: roster
  ...
\end{verbatim}

\makesubsection{modservicelog}{\modservicelog{}}
\ind{modules!\modservicelog{}}\ind{message auditing}\ind{Bandersnatch}

This module adds support for logging end user packets via a \XMPP{} message
auditing service such as
\footahref{http://www.funkypenguin.info/project/bandersnatch/}{Bandersnatch}. All user
packets are encapsulated in a \verb|<route/>| element and sent to the specified
service(s).

Options:
\begin{description}
\titem{loggers: [Names, ...]} \ind{options!loggers}With this option a (list of) service(s)
  that will receive the packets can be specified.
\end{description}

Examples:
\begin{itemize}
\item To log all end user packets to the Bandersnatch service running on
  \jid{bandersnatch.example.com}:
\begin{verbatim}
modules:
  ...
  mod_service_log:
    loggers: ["bandersnatch.example.com"]
  ...
\end{verbatim}
\item To log all end user packets to the Bandersnatch service running on
  \jid{bandersnatch.example.com} and the backup service on
  \jid{bandersnatch.example.org}:
\begin{verbatim}
modules:
  ...
  mod_service_log:
    loggers:
      - "bandersnatch.example.com"
      - "bandersnatch.example.org"
  ...
\end{verbatim}
\end{itemize}

\makesubsection{modsharedroster}{\modsharedroster{}}
\ind{modules!\modsharedroster{}}\ind{shared roster groups}

This module enables you to create shared roster groups. This means that you can
create groups of people that can see members from (other) groups in their
rosters. The big advantages of this feature are that end users do not need to
manually add all users to their rosters, and that they cannot permanently delete
users from the shared roster groups.
A shared roster group can have members from any XMPP server,
but the presence will only be available from and to members
of the same virtual host where the group is created.

Options:
\begin{description}
\dbtype
\end{description}

Shared roster groups can be edited \emph{only} via the Web Admin. Each group
has a unique identification and the following parameters:
\begin{description}
\item[Name] The name of the group, which will be displayed in the roster.
\item[Description] The description of the group. This parameter does not affect
  anything.
\item[Members] A list of JIDs of group members, entered one per line in
  the Web Admin.
  The special member directive \term{@all@}
  represents all the registered users in the virtual host;
  which is only recommended for a small server with just a few hundred users.
  The special member directive \term{@online@}
  represents the online users in the virtual host.
\item[Displayed groups]
  A list of groups that will be in the rosters of this group's members.
  A group of other vhost can be identified with \term{groupid@vhost}
\end{description}

Examples:
\begin{itemize}
\item Take the case of a computer club that wants all its members seeing each
  other in their rosters. To achieve this, they need to create a shared roster
  group similar to next table:
\begin{table}[H]
  \centering
  \begin{tabular}{|l|l|}
    \hline Identification& Group `\texttt{club\_members}'\\
    \hline Name& Club Members\\
    \hline Description& Members from the computer club\\
    \hline Members&
    {\begin{tabular}{l}
        \jid{member1@example.org}\\
        \jid{member2@example.org}\\
        \jid{member3@example.org}
      \end{tabular}
    }\\
    \hline Displayed groups& \texttt{club\_members}\\
    \hline
  \end{tabular}
\end{table}
\item In another case we have a company which has three divisions: Management,
  Marketing and Sales. All group members should see all other members in their
  rosters. Additionally, all managers should have all marketing and sales people
  in their roster. Simultaneously, all marketeers and the whole sales team
  should see all managers. This scenario can be achieved by creating shared
  roster groups as shown in the following table:
\begin{table}[H]
  \centering
  \begin{tabular}{|l|l|l|l|}
    \hline Identification&
    Group `\texttt{management}'&
    Group `\texttt{marketing}'&
    Group `\texttt{sales}'\\
    \hline Name& Management& Marketing& Sales\\
    \hline Description& \\
    Members&
    {\begin{tabular}{l}
        \jid{manager1@example.org}\\
        \jid{manager2@example.org}\\
        \jid{manager3@example.org}\\
        \jid{manager4@example.org}
      \end{tabular}
    }&
    {\begin{tabular}{l}
        \jid{marketeer1@example.org}\\
        \jid{marketeer2@example.org}\\
        \jid{marketeer3@example.org}\\
        \jid{marketeer4@example.org}
      \end{tabular}
    }&
    {\begin{tabular}{l}
        \jid{saleswoman1@example.org}\\
        \jid{salesman1@example.org}\\
        \jid{saleswoman2@example.org}\\
        \jid{salesman2@example.org}
      \end{tabular}
    }\\
    \hline Displayed groups&
    {\begin{tabular}{l}
        \texttt{management}\\
        \texttt{marketing}\\
        \texttt{sales}
      \end{tabular}
    }&
    {\begin{tabular}{l}
        \texttt{management}\\
        \texttt{marketing}
      \end{tabular}
    }&
    {\begin{tabular}{l}
        \texttt{management}\\
        \texttt{sales}
      \end{tabular}
    }\\
    \hline
  \end{tabular}
\end{table}
\end{itemize}

\makesubsection{modsharedrosterldap}{\modsharedrosterldap{}}
\ind{modules!\modsharedrosterldap{}}\ind{shared roster groups ldap}

This module lets the server administrator
automatically populate users' rosters (contact lists) with entries based on
users and groups defined in an LDAP-based directory.

\makesubsubsection{msrlconfigparams}{Configuration parameters}

The module accepts the following configuration parameters. Some of them, if
unspecified, default to the values specified for the top level of
configuration. This lets you avoid specifying, for example, the bind password,
in multiple places.

\makeparagraph{msrlfilters}{Filters}

These parameters specify LDAP filters used to query for shared roster information.
All of them are run against the \verb|ldap_base|.

\begin{description}

 \titem{{\tt ldap\_rfilter}}
 So called ``Roster Filter''. Used to find names of all ``shared roster'' groups.
 See also the \verb|ldap_groupattr| parameter.
 If unspecified, defaults to the top-level parameter of the same name.
 You {\em must} specify it in some place in the configuration, there is no default.

 \titem{{\tt ldap\_ufilter}}
 ``User Filter'' -- used for retrieving the human-readable name of roster
 entries (usually full names of people in the roster).
 See also the parameters \verb|ldap_userdesc| and \verb|ldap_useruid|.
 If unspecified, defaults to the top-level parameter of the same name.
 If that one also is unspecified, then the filter is assembled from values of
 other parameters as follows (\verb|[ldap_SOMETHING]| is used to mean ``the
 value of the configuration parameter {\tt ldap\_SOMETHING}''):

\begin{verbatim}
(&(&([ldap_memberattr]=[ldap_memberattr_format])([ldap_groupattr]=%g))[ldap_filter])
\end{verbatim}

 Subsequently {\tt \%u} and {\tt \%g} are replaced with a {\tt *}. This means
 that given the defaults, the filter sent to the LDAP server is would be
 \verb|(&(memberUid=*)(cn=*))|.  If however the {\tt ldap\_memberattr\_format}
 is something like \verb|uid=%u,ou=People,o=org|, then the filter will be
 \verb|(&(memberUid=uid=*,ou=People,o=org)(cn=*))|.

 \titem{{\tt ldap\_gfilter}}
 ``Group Filter'' -- used when retrieving human-readable name (a.k.a.
 ``Display Name'') and the members of a group.
 See also the parameters \verb|ldap_groupattr|, \verb|ldap_groupdesc| and \verb|ldap_memberattr|.
 If unspecified, defaults to the top-level parameter of the same name.
 If that one also is unspecified, then the filter is constructed exactly in the
 same way as {\tt User Filter}.

 \titem{{\tt ldap\_filter}}
 Additional filter which is AND-ed together with {\tt User Filter} and {\tt
 Group Filter}.
 If unspecified, defaults to the top-level parameter of the same name. If that
 one is also unspecified, then no additional filter is merged with the other
 filters.
\end{description}

Note that you will probably need to manually define the {\tt User} and {\tt
Group Filter}s (since the auto-assembled ones will not work) if:
\begin{itemize}
\item your {\tt ldap\_memberattr\_format} is anything other than a simple {\tt \%u},
\item {\bf and} the attribute specified with {\tt ldap\_memberattr} does not support substring matches.
\end{itemize}
An example where it is the case is OpenLDAP and {\tt (unique)MemberName} attribute from the {\tt groupOf(Unique)Names} objectClass.
A symptom of this problem is that you will see messages such as the following in your {\tt slapd.log}:
\begin{verbatim}
get_filter: unknown filter type=130
filter="(&(?=undefined)(?=undefined)(something=else))"
\end{verbatim}

\makesubsubsection{msrlattrs}{Attributes}

These parameters specify the names of the attributes which hold interesting data
in the entries returned by running filters specified in
section~\ref{msrlfilters}.

\begin{description}
 \titem{{\tt ldap\_groupattr}}
 The name of the attribute that holds the group name, and that is used to differentiate between them.
 Retrieved from results of the ``Roster Filter'' and ``Group Filter''.
 Defaults to {\tt cn}.

 \titem{{\tt ldap\_groupdesc}}
 The name of the attribute which holds the human-readable group name in the
 objects you use to represent groups.
 Retrieved from results of the ``Group Filter''.
 Defaults to whatever {\tt ldap\_groupattr} is set.

 \titem{{\tt ldap\_memberattr}}
 The name of the attribute which holds the IDs of the members of a group.
 Retrieved from results of the ``Group Filter''.
 Defaults to {\tt memberUid}.

 The name of the attribute differs depending on the {\tt objectClass} you use
 for your group objects, for example:
 \begin{description}
 \item{{\tt posixGroup}} $\rightarrow{}$ {\tt memberUid}
 \item{{\tt groupOfNames}} $\rightarrow{}$ {\tt member}
 \item{{\tt groupOfUniqueNames}} $\rightarrow{}$ {\tt uniqueMember}
 \end{description}

 \titem{{\tt ldap\_userdesc}}
 The name of the attribute which holds the human-readable user name.
 Retrieved from results of the ``User Filter''.
 Defaults to {\tt cn}.

 \titem{{\tt ldap\_useruid}}
 The name of the attribute which holds the ID of a roster item. Value of this
 attribute in the roster item objects needs to match the ID retrieved from the
 {\tt ldap\_memberattr} attribute of a group object.
 Retrieved from results of the ``User Filter''.
 Defaults to {\tt cn}.
\end{description}

\makesubsubsection{msrlcontrolparams}{Control parameters}

These paramters control the behaviour of the module.

\begin{description}

 \titem{{\tt ldap\_memberattr\_format}}
 A globbing format for extracting user ID from the value of the attribute named by
 \verb|ldap_memberattr|.
 Defaults to {\tt \%u}, which means that the whole value is the member ID. If
 you change it to something different, you may also need to specify the User
 and Group Filters manually --- see section~\ref{msrlfilters}.

 \titem{{\tt ldap\_memberattr\_format\_re}}
 A regex for extracting user ID from the value of the attribute named by
 \verb|ldap_memberattr|.

 An example value {\tt "CN=($\backslash{}\backslash{}$w*),(OU=.*,)*DC=company,DC=com"} works for user IDs such as the following:
 \begin{itemize}
 \item \texttt{CN=Romeo,OU=Montague,DC=company,DC=com}
 \item \texttt{CN=Abram,OU=Servants,OU=Montague,DC=company,DC=com}
 \item \texttt{CN=Juliet,OU=Capulet,DC=company,DC=com}
 \item \texttt{CN=Peter,OU=Servants,OU=Capulet,DC=company,DC=com}
 \end{itemize}

 In case:
 \begin{itemize}
 \item the option is unset,
 \item or the {\tt re} module in unavailable in the current Erlang environment,
 \item or the regular expression does not compile,
 \end{itemize}
 then instead of a regular expression, a simple format specified by {\tt
 ldap\_memberattr\_format} is used. Also, in the last two cases an error
 message is logged during the module initialization.

 Also, note that in all cases {\tt ldap\_memberattr\_format} (and {\em not} the
 regex version) is used for constructing the default ``User/Group Filter'' ---
 see section~\ref{msrlfilters}.

 \titem{{\tt ldap\_auth\_check}}
 Whether the module should check (via the ejabberd authentication subsystem)
 for existence of each user in the shared LDAP roster. See
 section~\ref{msrlconfigroster} form more information. Set to {\tt off} if you
 want to disable the check.
 Defaults to {\tt on}.

 \titem{{\tt ldap\_user\_cache\_validity}}
 Number of seconds for which the cache for roster item full names is considered
 fresh after retrieval. 300 by default. See section~\ref{msrlconfigroster} on
 how it is used during roster retrieval.

 \titem{{\tt ldap\_group\_cache\_validity}}
 Number of seconds for which the cache for group membership is considered
 fresh after retrieval. 300 by default. See section~\ref{msrlconfigroster} on
 how it is used during roster retrieval.
\end{description}

\makesubsubsection{msrlconnparams}{Connection parameters}

The module also accepts the connection parameters, all of which default to the
top-level parameter of the same name, if unspecified. See~\ref{ldapconnection}
for more information about them.

\makesubsubsection{msrlconfigroster}{Retrieving the roster}

When the module is called to retrieve the shared roster for a user, the
following algorithm is used:

\begin{enumerate}
\item \label{step:rfilter} A list of names of groups to display is created: the {\tt Roster Filter}
is run against the base DN, retrieving the values of the attribute named by
{\tt ldap\_groupattr}.

\item Unless the group cache is fresh (see the {\tt
ldap\_group\_cache\_validity} option), it is refreshed:

  \begin{enumerate}
  \item Information for all groups is retrieved using a single query: the {\tt
  Group Filter} is run against the Base DN, retrieving the values of attributes
  named by {\tt ldap\_groupattr} (group ID), {\tt ldap\_groupdesc} (group
  ``Display Name'') and {\tt ldap\_memberattr} (IDs of group members).

  \item group ``Display Name'', read from the attribute named by {\tt
  ldap\_groupdesc}, is stored in the cache for the given group

  \item the following processing takes place for each retrieved value of
  attribute named by {\tt ldap\_memberattr}:
    \begin{enumerate}
    \item the user ID part of it is extracted using {\tt
    ldap\_memberattr\_format(\_re)},

    \item then (unless {\tt ldap\_auth\_check} is set to {\tt off}) for each
    found user ID, the module checks (using the \ejabberd{} authentication
    subsystem) whether such user exists in the given virtual host. It is
    skipped if the check is enabled and fails.

    This step is here for historical reasons. If you have a tidy DIT and
    properly defined ``Roster Filter'' and ``Group Filter'', it is safe to
    disable it by setting {\tt ldap\_auth\_check} to {\tt off} --- it will
    speed up the roster retrieval.

    \item the user ID is stored in the list of members in the cache for the
    given group
    \end{enumerate}
  \end{enumerate}

\item For each item (group name) in the list of groups retrieved in step~\ref{step:rfilter}:

  \begin{enumerate}
  \item the display name of a shared roster group is retrieved from the group
  cache

  \item for each IDs of users which belong to the group, retrieved from the
  group cache:

    \begin{enumerate}
    \item the ID is skipped if it's the same as the one for which we are
    retrieving the roster. This is so that the user does not have himself in
    the roster.

    \item the display name of a shared roster user is retrieved:
      \begin{enumerate}
      \item first, unless the user name cache is fresh (see the {\tt
      ldap\_user\_cache\_validity} option), it is refreshed by running the
      {\tt User Filter}, against the Base DN, retrieving the values of
      attributes named by {\tt ldap\_useruid} and {\tt ldap\_userdesc}.
      \item then, the display name for the given user ID is retrieved from the
      user name cache.
      \end{enumerate}
    \end{enumerate}

  \end{enumerate}

\end{enumerate}

\makesubsubsection{msrlconfigexample}{Configuration examples}

Since there are many possible
\footahref{http://en.wikipedia.org/wiki/Directory\_Information\_Tree}{DIT}
layouts, it will probably be easiest to understand how to configure the module
by looking at an example for a given DIT (or one resembling it).

\makeparagraph{msrlconfigexampleflat}{Flat DIT}

This seems to be the kind of DIT for which this module was initially designed.
Basically there are just user objects, and group membership is stored in an
attribute individually for each user. For example in a layout shown in
figure~\ref{fig:msrl-dit-flat}, the group of each  user is stored in its {\tt
ou} attribute.

\begin{figure}[htbp]
  \centering
  \insscaleimg{0.4}{msrl-dit-flat.png}
  \caption{Flat DIT graph}
  \label{fig:msrl-dit-flat}
\end{figure}

Such layout has a few downsides, including:
\begin{itemize}
\item information duplication -- the group name is repeated in every member object
\item difficult group management -- information about group members is not
      centralized, but distributed between member objects
\item inefficiency -- the list of unique group names has to be computed by iterating over all users
\end{itemize}

This however seems to be a common DIT layout, so the module keeps supporting it.
You can use the following configuration\ldots
\begin{verbatim}
modules:
  ...
  mod_shared_roster_ldap:
    ldap_base: "ou=flat,dc=nodomain"
    ldap_rfilter: "(objectClass=inetOrgPerson)"
    ldap_groupattr: "ou"
    ldap_memberattr: "cn"
    ldap_filter: "(objectClass=inetOrgPerson)"
    ldap_userdesc: "displayName"
  ...
\end{verbatim}

\ldots to be provided with a roster as shown in figure~\ref{fig:msrl-roster-flat} upon connecting as user {\tt czesio}.

\begin{figure}[htbp]
  \centering
  \insscaleimg{1}{msrl-roster-flat.png}
  \caption{Roster from flat DIT}
  \label{fig:msrl-roster-flat}
\end{figure}

\makeparagraph{msrlconfigexampledeep}{Deep DIT}

This type of DIT contains distinctly typed objects for users and groups -- see figure~\ref{fig:msrl-dit-deep}.
They are shown separated into different subtrees, but it's not a requirement.

\begin{figure}[htbp]
  \centering
  \insscaleimg{0.35}{msrl-dit-deep.png}
  \caption{Example ``deep'' DIT graph}
  \label{fig:msrl-dit-deep}
\end{figure}

If you use the following example module configuration with it:
\begin{verbatim}
modules: 
  ...
  mod_shared_roster_ldap: 
    ldap_base: "ou=deep,dc=nodomain"
    ldap_rfilter: "(objectClass=groupOfUniqueNames)"
    ldap_filter: ""
    ldap_gfilter: "(&(objectClass=groupOfUniqueNames)(cn=%g))"
    ldap_groupdesc: "description"
    ldap_memberattr: "uniqueMember"
    ldap_memberattr_format: "cn=%u,ou=people,ou=deep,dc=nodomain"
    ldap_ufilter: "(&(objectClass=inetOrgPerson)(cn=%u))"
    ldap_userdesc: "displayName"
  ...
\end{verbatim}

\ldots and connect as user {\tt czesio}, then \ejabberd{} will provide you with
the roster shown in figure~\ref{fig:msrl-roster-deep}.

\begin{figure}[htbp]
  \centering
  \insscaleimg{1}{msrl-roster-deep.png}
  \caption{Example roster from ``deep'' DIT}
  \label{fig:msrl-roster-deep}
\end{figure}

\makesubsection{modsic}{\modsic{}}
\ind{modules!\modstats{}}\ind{protocols!XEP-0279: Server IP Check}

This module adds support for Server IP Check (\xepref{0279}). This protocol
enables a client to discover its external IP address.

Options:
\begin{description}
\iqdiscitem{\ns{urn:xmpp:sic:0}}
\end{description}

\makesubsection{modsip}{\modsip{}}
\ind{modules!\modsip{}}
This module adds SIP proxy/registrar support for the corresponding virtual host.
Note that it is not enough to just load this module only. You should also configure
listeners and DNS records properly. See section \ref{sip} for the full explanation.

Example configuration:
\begin{verbatim}
modules:
  ...
  mod_sip: {}
  ...
\end{verbatim}

Options:
\begin{description}
\titem{via: [\{type: Type, host: Host, port: Port\}]}\ind{options!via}With
this option for every \term{Type} you can specify \term{Host} and \term{Port}
to set in \term{Via} header of outgoing SIP messages, where \term{Type} can be
\term{udp}, \term{tcp} or \term{tls}. \term{Host} is a string and \term{Port} is 
a non negative integer. This is useful if you're running your server in a non-standard
network topology. Example configuration:
\begin{verbatim}
modules:
  ...
  mod_sip:
    via:
      - 
        type: tls
        host: "sip-tls.example.com"
        port: 5061
      - 
        type: tcp
        host: "sip-tcp.example.com"
        port: 5060
      - 
        type: udp
        host: "sip-udp.example.com"
        port: 5060
  ...
\end{verbatim}
\end{description}

\makesubsection{modstats}{\modstats{}}
\ind{modules!\modstats{}}\ind{protocols!XEP-0039: Statistics Gathering}\ind{statistics}

This module adds support for Statistics Gathering (\xepref{0039}). This protocol
allows you to retrieve next statistics from your \ejabberd{} deployment:
\begin{itemize}
\item Total number of registered users on the current virtual host (users/total).
\item Total number of registered users on all virtual hosts (users/all-hosts/total).
\item Total number of online users on the current virtual host (users/online).
\item Total number of online users on all virtual hosts (users/all-hosts/online).
\end{itemize}

Options:
\begin{description}
\iqdiscitem{Statistics Gathering (\ns{http://jabber.org/protocol/stats})}
\end{description}

As there are only a small amount of clients (for \ind{Tkabber}example
\footahref{http://tkabber.jabber.ru/}{Tkabber}) and software libraries with
support for this XEP, a few examples are given of the XML you need to send
in order to get the statistics. Here they are:
\begin{itemize}
\item You can request the number of online users on the current virtual host
  (\jid{example.org}) by sending:
\begin{verbatim}
<iq to='example.org' type='get'>
  <query xmlns='http://jabber.org/protocol/stats'>
    <stat name='users/online'/>
  </query>
</iq>
\end{verbatim}
\item You can request the total number of registered users on all virtual hosts
  by sending:
\begin{verbatim}
<iq to='example.org' type='get'>
  <query xmlns='http://jabber.org/protocol/stats'>
    <stat name='users/all-hosts/total'/>
  </query>
</iq>
\end{verbatim}
\end{itemize}

\makesubsection{modtime}{\modtime{}}
\ind{modules!\modtime{}}\ind{protocols!XEP-0202: Entity Time}

This module features support for Entity Time (\xepref{0202}). By using this XEP,
you are able to discover the time at another entity's location.

Options:
\begin{description}
\iqdiscitem{Entity Time (\ns{jabber:iq:time})}
\end{description}

\makesubsection{modvcard}{\modvcard{}}
\ind{modules!\modvcard{}}\ind{JUD}\ind{Jabber User Directory}\ind{vCard}\ind{protocols!XEP-0054: vcard-temp}

This module allows end users to store and retrieve their vCard, and to retrieve
other users vCards, as defined in vcard-temp (\xepref{0054}). The module also
implements an uncomplicated \Jabber{} User Directory based on the vCards of
these users. Moreover, it enables the server to send its vCard when queried.

Options:
\begin{description}
\hostitem{vjud}
\iqdiscitem{\ns{vcard-temp}}
\dbtype
\titem{search: true|false}\ind{options!search}This option specifies whether the search
  functionality is enabled or not
  If disabled, the option \term{host} will be ignored and the
  \Jabber{} User Directory service will not appear in the Service Discovery item
  list. The default value is \term{true}.
\titem{matches: infinity|Number}\ind{options!matches}With this option, the number of reported
  search results can be limited. If the option's value is set to \term{infinity},
  all search results are reported. The default value is \term{30}.
\titem{allow\_return\_all: false|true}\ind{options!allow\_return\_all}This option enables
  you to specify if search operations with empty input fields should return all
  users who added some information to their vCard. The default value is
  \term{false}.
\titem{search\_all\_hosts, true|false}\ind{options!search\_all\_hosts}If this option is set
  to \term{true}, search operations will apply to all virtual hosts. Otherwise
  only the current host will be searched. The default value is \term{true}.
  This option is available in \modvcard when using Mnesia, but not when using ODBC storage.
\end{description}

Examples:
\begin{itemize}
\item In this first situation, search results are limited to twenty items,
  every user who added information to their vCard will be listed when people
  do an empty search, and only users from the current host will be returned:
\begin{verbatim}
modules:
  ...
  mod_vcard:
    search: true
    matches: 20
    allow_return_all: true
    search_all_hosts: false
  ...
\end{verbatim}
\item The second situation differs in a way that search results are not limited,
  and that all virtual hosts will be searched instead of only the current one:
\begin{verbatim}
modules:
  ...
  mod_vcard:
    search: true
    matches: infinity
    allow_return_all: true
  ...
\end{verbatim}
\end{itemize}

\makesubsection{modvcardldap}{\modvcardldap{}}
\ind{modules!\modvcardldap{}}\ind{JUD}\ind{Jabber User Directory}\ind{vCard}\ind{protocols!XEP-0054: vcard-temp}

%TODO: verify if the referrers to the LDAP section are still correct

\ejabberd{} can map LDAP attributes to vCard fields. This behaviour is
implemented in the \modvcardldap{} module. This module does not depend on the
authentication method (see~\ref{ldapauth}).

Usually \ejabberd{} treats LDAP as a read-only storage:
it is possible to consult data, but not possible to
create accounts or edit vCard that is stored in LDAP.
However, it is possible to change passwords if \module{mod\_register} module is enabled
and LDAP server supports
\footahref{http://tools.ietf.org/html/rfc3062}{RFC 3062}.

The \modvcardldap{} module has
its own optional parameters. The first group of parameters has the same
meaning as the top-level LDAP parameters to set the authentication method:
\option{ldap\_servers}, \option{ldap\_port}, \option{ldap\_rootdn},
\option{ldap\_password}, \option{ldap\_base}, \option{ldap\_uids},
\option{ldap\_deref\_aliases} and \option{ldap\_filter}.
See section~\ref{ldapauth} for detailed information
about these options. If one of these options is not set, \ejabberd{} will look
for the top-level option with the same name.

The second group of parameters
consists of the following \modvcardldap{}-specific options:

\begin{description}
\hostitem{vjud}
\iqdiscitem{\ns{vcard-temp}}
\titem{\{search, true|false\}}\ind{options!search}This option specifies whether the search
  functionality is enabled (value: \term{true}) or disabled (value:
  \term{false}). If disabled, the option \term{host} will be ignored and the
  \Jabber{} User Directory service will not appear in the Service Discovery item
  list. The default value is \term{true}.
\titem{\{matches, infinity|Number\}}\ind{options!matches}With this option, the number of reported
  search results can be limited. If the option's value is set to \term{infinity},
  all search results are reported. The default value is \term{30}.
\titem{\{ldap\_vcard\_map, [ \{Name, Pattern, LDAPattributes\}, ...]\}} \ind{options!ldap\_vcard\_map}
  With this option you can set the table that maps LDAP attributes to vCard fields.
  \ind{protocols!RFC 2426: vCard MIME Directory Profile}
  \term{Name} is the type name of the vCard as defined in
  \footahref{http://tools.ietf.org/html/rfc2426}{RFC 2426}.
  \term{Pattern} is a string which contains pattern variables
  \term{"\%u"}, \term{"\%d"} or \term{"\%s"}.
  \term{LDAPattributes} is the list containing LDAP attributes.
  The pattern variables 
  \term{"\%s"} will be sequentially replaced 
  with the values of LDAP attributes from \term{List\_of\_LDAP\_attributes},
  \term{"\%u"} will be replaced with the user part of a JID, 
  and \term{"\%d"} will be replaced with the domain part of a JID. 
  The default is:
\begin{verbatim}
[{"NICKNAME", "%u", []},
 {"FN", "%s", ["displayName"]},
 {"LAST", "%s", ["sn"]},
 {"FIRST", "%s", ["givenName"]},
 {"MIDDLE", "%s", ["initials"]},
 {"ORGNAME", "%s", ["o"]},
 {"ORGUNIT", "%s", ["ou"]},
 {"CTRY", "%s", ["c"]},
 {"LOCALITY", "%s", ["l"]},
 {"STREET", "%s", ["street"]},
 {"REGION", "%s", ["st"]},
 {"PCODE", "%s", ["postalCode"]},
 {"TITLE", "%s", ["title"]},
 {"URL", "%s", ["labeleduri"]},
 {"DESC", "%s", ["description"]},
 {"TEL", "%s", ["telephoneNumber"]},
 {"EMAIL", "%s", ["mail"]},
 {"BDAY", "%s", ["birthDay"]},
 {"ROLE", "%s", ["employeeType"]},
 {"PHOTO", "%s", ["jpegPhoto"]}]
\end{verbatim}
\titem{\{ldap\_search\_fields, [ \{Name, Attribute\}, ...]\}}\ind{options!ldap\_search\_fields}This option
  defines the search form and the LDAP attributes to search within.
  \term{Name} is the name of a search form
  field which will be automatically translated by using the translation
  files (see \term{msgs/*.msg} for available words). \term{Attribute} is the
  LDAP attribute or the pattern \term{"\%u"}. The default is:
\begin{verbatim}
[{"User", "%u"},
 {"Full Name", "displayName"},
 {"Given Name", "givenName"},
 {"Middle Name", "initials"},
 {"Family Name", "sn"},
 {"Nickname", "%u"},
 {"Birthday", "birthDay"},
 {"Country", "c"},
 {"City", "l"},
 {"Email", "mail"},
 {"Organization Name", "o"},
 {"Organization Unit", "ou"}]
\end{verbatim}
\titem{\{ldap\_search\_reported, [ \{SearchField, VcardField\}, ...]\}}\ind{options!ldap\_search\_reported}This option
  defines which search fields should be reported.
  \term{SearchField} is the name of a search form
  field which will be automatically translated by using the translation
  files (see \term{msgs/*.msg} for available words). \term{VcardField} is the
  vCard field name defined in the \option{ldap\_vcard\_map} option. The default
  is:
\begin{verbatim}
[{"Full Name", "FN"},
 {"Given Name", "FIRST"},
 {"Middle Name", "MIDDLE"},
 {"Family Name", "LAST"},
 {"Nickname", "NICKNAME"},
 {"Birthday", "BDAY"},
 {"Country", "CTRY"},
 {"City", "LOCALITY"},
 {"Email", "EMAIL"},
 {"Organization Name", "ORGNAME"},
 {"Organization Unit", "ORGUNIT"}]
\end{verbatim}
\end{description}

%TODO: this examples still should be organised better
Examples:
\begin{itemize}
\item

Let's say \term{ldap.example.org} is the name of our LDAP server. We have
users with their passwords in \term{"ou=Users,dc=example,dc=org"} directory.
Also we have addressbook, which contains users emails and their additional
infos in \term{"ou=AddressBook,dc=example,dc=org"} directory.  Corresponding
authentication section should looks like this:

\begin{verbatim}
%% authentication method
{auth_method, ldap}.
%% DNS name of our LDAP server
{ldap_servers, ["ldap.example.org"]}.
%% We want to authorize users from 'shadowAccount' object class only
{ldap_filter, "(objectClass=shadowAccount)"}.
\end{verbatim}

Now we want to use users LDAP-info as their vCards. We have four attributes
defined in our LDAP schema: \term{"mail"} --- email address, \term{"givenName"}
--- first name, \term{"sn"} --- second name, \term{"birthDay"} --- birthday.
Also we want users to search each other. Let's see how we can set it up:

\begin{verbatim}
{modules,
  ...
  {mod_vcard_ldap,
   [
    %% We use the same server and port, but want to bind anonymously because
    %% our LDAP server accepts anonymous requests to
    %% "ou=AddressBook,dc=example,dc=org" subtree.
    {ldap_rootdn, ""},
    {ldap_password, ""},
    %% define the addressbook's base
    {ldap_base, "ou=AddressBook,dc=example,dc=org"},
    %% uidattr: user's part of JID is located in the "mail" attribute
    %% uidattr_format: common format for our emails
    {ldap_uids, [{"mail","%u@mail.example.org"}]},
    %% We have to define empty filter here, because entries in addressbook does not
    %% belong to shadowAccount object class
    {ldap_filter, ""},
    %% Now we want to define vCard pattern
    {ldap_vcard_map,
     [{"NICKNAME", "%u", []}, % just use user's part of JID as his nickname
      {"FIRST", "%s", ["givenName"]},
      {"LAST", "%s", ["sn"]},
      {"FN", "%s, %s", ["sn", "givenName"]}, % example: "Smith, John"
      {"EMAIL", "%s", ["mail"]},
      {"BDAY", "%s", ["birthDay"]}]},
    %% Search form
    {ldap_search_fields,
     [{"User", "%u"},
      {"Name", "givenName"},
      {"Family Name", "sn"},
      {"Email", "mail"},
      {"Birthday", "birthDay"}]},
    %% vCard fields to be reported
    %% Note that JID is always returned with search results
    {ldap_search_reported,
     [{"Full Name", "FN"},
      {"Nickname", "NICKNAME"},
      {"Birthday", "BDAY"}]}
  ]}
  ...
}.
\end{verbatim}

Note that \modvcardldap{} module checks an existence of the user before
searching his info in LDAP.

\item \term{ldap\_vcard\_map} example:
\begin{verbatim}
{ldap_vcard_map,
 [{"NICKNAME", "%u", []},
  {"FN", "%s", ["displayName"]},
  {"CTRY", "Russia", []},
  {"EMAIL", "%u@%d", []},
  {"DESC", "%s\n%s", ["title", "description"]}
 ]},
\end{verbatim}
\item \term{ldap\_search\_fields} example:
\begin{verbatim}
{ldap_search_fields,
 [{"User", "uid"},
  {"Full Name", "displayName"},
  {"Email", "mail"}
 ]},
\end{verbatim}
\item \term{ldap\_search\_reported} example:
\begin{verbatim}
{ldap_search_reported,
 [{"Full Name", "FN"},
  {"Email", "EMAIL"},
  {"Birthday", "BDAY"},
  {"Nickname", "NICKNAME"}
 ]},
\end{verbatim}
\end{itemize}

\makesubsection{modvcardxupdate}{\modvcardxupdate{}}
\ind{modules!\modvcardxupdate{}}\ind{protocols!XEP-0153: vCard-Based Avatars}

The user's client can store an avatar in the user vCard.
The vCard-Based Avatars protocol (\xepref{0153})
provides a method for clients to inform the contacts what is the avatar hash value.
However, simple or small clients may not implement that protocol.

If this module is enabled, all the outgoing client presence stanzas get automatically
the avatar hash on behalf of the client.
So, the contacts receive the presence stanzas with the Update Data described
in \xepref{0153} as if the client would had inserted it itself.
If the client had already included such element in the presence stanza,
it is replaced with the element generated by ejabberd.

By enabling this module, each vCard modification produces a hash recalculation,
and each presence sent by a client produces hash retrieval and a
presence stanza rewrite.
For this reason, enabling this module will introduce a computational overhead
in servers with clients that change frequently their presence.

Options:
\begin{description}
\dbtype
\end{description}

\makesubsection{modversion}{\modversion{}}
\ind{modules!\modversion{}}\ind{protocols!XEP-0092: Software Version}

This module implements Software Version (\xepref{0092}). Consequently, it
answers \ejabberd{}'s version when queried.

Options:
\begin{description}
\titem{show\_os: true|false}\ind{options!showos}Should the operating system be revealed or not.
  The default value is \term{true}.
\iqdiscitem{Software Version (\ns{jabber:iq:version})}
\end{description}

\makechapter{manage}{Managing an \ejabberd{} Server}


\makesection{ejabberdctl}{\term{ejabberdctl}}

With the \term{ejabberdctl} command line administration script 
you can execute \term{ejabberdctl commands} (described in the next section, \ref{ectl-commands})
and also many general \term{ejabberd commands} (described in section \ref{eja-commands}).
This means you can start, stop and perform many other administrative tasks
in a local or remote \ejabberd{} server (by providing the argument \term{--node NODENAME}).

The \term{ejabberdctl} script can be configured in the file \term{ejabberdctl.cfg}.
This file includes detailed information about each configurable option. See section \ref{erlangconfiguration}.

The \term{ejabberdctl} script returns a numerical status code.
Success is represented by \term{0},
error is represented by \term{1},
and other codes may be used for specific results.
This can be used by other scripts to determine automatically
if a command succeeded or failed,
for example using: \term{echo \$?}

If you use Bash, you can get Bash completion by copying the file \term{tools/ejabberdctl.bc}
to the directory \term{/etc/bash\_completion.d/} (in Debian, Ubuntu, Fedora and maybe others).

\makesubsection{ectl-commands}{ejabberdctl Commands}

When \term{ejabberdctl} is executed without any parameter,
it displays the available options. If there isn't an \ejabberd{} server running,
the available parameters are:
\begin{description}
\titem{start} Start \ejabberd{} in background mode. This is the default method.
\titem{debug} Attach an Erlang shell to an already existing \ejabberd{} server. This allows to execute commands interactively in the \ejabberd{} server.
\titem{live} Start \ejabberd{} in live mode: the shell keeps attached to the started server, showing log messages and allowing to execute interactive commands.
\end{description}

If there is an \ejabberd{} server running in the system,
\term{ejabberdctl} shows the \term{ejabberdctl commands} described bellow
and all the \term{ejabberd commands} available in that server (see \ref{list-eja-commands}).

The \term{ejabberdctl commands} are:
\begin{description}
\titem{help} Get help about ejabberdctl or any available command. Try \term{ejabberdctl help help}.
\titem{status} Check the status of the \ejabberd{} server.
\titem{stop} Stop the \ejabberd{} server.
\titem{restart} Restart the \ejabberd{} server.
\titem{mnesia} Get information about the Mnesia database.
\end{description}

The \term{ejabberdctl} script can be restricted to require authentication
and execute some \term{ejabberd commands}; see \ref{accesscommands}.
Add the option to the file \term{ejabberd.yml}.
In this example there is no restriction:
\begin{verbatim}
ejabberdctl_access_commands: []
\end{verbatim}

If account \term{robot1@example.org} is registered in \ejabberd{} with password \term{abcdef}
(which MD5 is E8B501798950FC58AAD83C8C14978E),
and \term{ejabberd.yml} contains this setting:
\begin{verbatim}
{hosts, ["example.org"]}.
{acl, bots, {user, "robot1", "example.org"}}.
{access, ctlaccess, [{allow, bots}]}.
{ejabberdctl_access_commands, [ {ctlaccess, [registered_users, register], []} ]}.
\end{verbatim}
then you can do this in the shell:
\begin{verbatim}
$ ejabberdctl registered_users example.org
Error: no_auth_provided
$ ejabberdctl --auth robot1 example.org abcdef registered_users example.org
robot1
testuser1
testuser2
\end{verbatim}


\makesubsection{erlangconfiguration}{Erlang Runtime System}

\ejabberd{} is an Erlang/OTP application that runs inside an Erlang runtime system.
This system is configured using environment variables and command line parameters.
The \term{ejabberdctl} administration script uses many of those possibilities.
You can configure some of them with the file \term{ejabberdctl.cfg},
which includes detailed description about them.
This section describes for reference purposes
all the environment variables and command line parameters.

The environment variables:
\begin{description}
  \titem{EJABBERD\_CONFIG\_PATH}
	Path to the ejabberd configuration file.
  \titem{EJABBERD\_MSGS\_PATH}
	Path to the directory with translated strings.
  \titem{EJABBERD\_LOG\_PATH}
	Path to the ejabberd service log file.
  \titem{EJABBERD\_SO\_PATH}
	Path to the directory with binary system libraries.
  \titem{EJABBERD\_DOC\_PATH}
	Path to the directory with ejabberd documentation.
  \titem{EJABBERD\_PID\_PATH}
	Path to the PID file that ejabberd can create when started.
  \titem{HOME}
	Path to the directory that is considered \ejabberd{}'s home.
	This path is used to read the file \term{.erlang.cookie}.
  \titem{ERL\_CRASH\_DUMP}
	Path to the file where crash reports will be dumped.
  \titem{ERL\_EPMD\_ADDRESS}
	IP address where epmd listens for connections (see section \ref{epmd}).
  \titem{ERL\_INETRC}
	Indicates which IP name resolution to use.
	If using \term{-sname}, specify either this option or \term{-kernel inetrc filepath}.
  \titem{ERL\_MAX\_PORTS}
	Maximum number of simultaneously open Erlang ports.
  \titem{ERL\_MAX\_ETS\_TABLES}
	Maximum number of ETS and Mnesia tables.
\end{description}

The command line parameters:
\begin{description}
  \titem{-sname ejabberd}
	The Erlang node will be identified using only the first part
	of the host name, i.\,e. other Erlang nodes outside this domain cannot contact
	this node. This is the preferable option in most cases.
  \titem{-name ejabberd}
	The Erlang node will be fully identified.
    This is only useful if you plan to setup an \ejabberd{} cluster with nodes in different networks.
  \titem{-kernel inetrc '"/etc/ejabberd/inetrc"'}
	Indicates which IP name resolution to use.
	If using \term{-sname}, specify either this option or \term{ERL\_INETRC}.
  \titem{-kernel inet\_dist\_listen\_min 4200 inet\_dist\_listen\_min 4210}
	Define the first and last ports that \term{epmd} (section \ref{epmd}) can listen to.
  \titem{-kernel inet\_dist\_use\_interface "\{ 127,0,0,1 \}"}
	Define the IP address where this Erlang node listens for other nodes
        connections (see section \ref{epmd}).
  \titem{-detached}
        Starts the Erlang system detached from the system console.
	Useful for running daemons and background processes.
  \titem{-noinput}
	Ensures that the Erlang system never tries to read any input.
	Useful for running daemons and background processes.
  \titem{-pa /var/lib/ejabberd/ebin}
	Specify the directory where Erlang binary files (*.beam) are located.
  \titem{-s ejabberd}
	Tell Erlang runtime system to start the \ejabberd{} application.
  \titem{-mnesia dir '"/var/lib/ejabberd/"'}
	Specify the Mnesia database directory.
  \titem{-sasl sasl\_error\_logger \{file, "/var/log/ejabberd/erlang.log"\}}
	Path to the Erlang/OTP system log file.
        SASL here means ``System Architecture Support Libraries''
        not ``Simple Authentication and Security Layer''.
  \titem{+K [true|false]}
	Kernel polling.
  \titem{-smp [auto|enable|disable]}
	SMP support.
  \titem{+P 250000}
	Maximum number of Erlang processes.
  \titem{-remsh ejabberd@localhost}
	Open an Erlang shell in a remote Erlang node.
  \titem{-hidden}
	The connections to other nodes are hidden (not published).
	The result is that this node is not considered part of the cluster.
	This is important when starting a temporary \term{ctl} or \term{debug} node.
\end{description}
Note that some characters need to be escaped when used in shell scripts, for instance \verb|"| and \verb|{}|.
You can find other options in the Erlang manual page (\shell{erl -man erl}).

\makesection{eja-commands}{\ejabberd{} Commands}

An \term{ejabberd command} is an abstract function identified by a name,
with a defined number and type of calling arguments and type of result
that is registered in the \term{ejabberd\_commands} service.
Those commands can be defined in any Erlang module and executed using any valid frontend.

\ejabberd{} includes two frontends to execute \term{ejabberd commands}: the script \term{ejabberdctl} (\ref{ejabberdctl})
and the \term{ejabberd\_xmlrpc} listener (\ref{listened-module}).
Other known frontends that can be installed to execute ejabberd commands in different ways are:
\term{mod\_rest} (HTTP POST service),
\term{mod\_shcommands} (ejabberd WebAdmin page).

\makesubsection{list-eja-commands}{List of ejabberd Commands}

\ejabberd{} includes a few ejabberd Commands by default.
When more modules are installed, new commands may be available in the frontends.

The easiest way to get a list of the available commands, and get help for them is to use
the ejabberdctl script:
\begin{verbatim}
$ ejabberdctl help
Usage: ejabberdctl [--node nodename] [--auth user host password] command [options]

Available commands in this ejabberd node:
  backup file                  Store the database to backup file
  connected_users              List all established sessions
  connected_users_number       Get the number of established sessions
  ...
\end{verbatim}

The most interesting ones are:
\begin{description}
\titem{reopen\_log} Reopen the log files after they were renamed.
  If the old files were not renamed before calling this command,
  they are automatically renamed to \term{"*-old.log"}. See section \ref{logfiles}.
\titem {convert\_to\_yaml /etc/ejabberd/ejabberd.cfg /etc/ejabberd/ejabberd-converted.yml}
  Convert an old ejabberd.cfg file to the YAML syntax in a new file.
\titem {backup ejabberd.backup}
  Store internal Mnesia database to a binary backup file.
\titem {restore ejabberd.backup}
  Restore immediately from a binary backup file the internal Mnesia database.
  This will consume a lot of memory if you have a large database,
  so better use \term{install\_fallback}.
\titem {install\_fallback ejabberd.backup}
  The binary backup file is installed as fallback:
  it will be used to restore the database at the next ejabberd start.
  This means that, after running this command, you have to restart ejabberd.
  This command requires less memory than \term{restore}.
\titem {dump ejabberd.dump}
  Dump internal Mnesia database to a text file dump.
\titem {load ejabberd.dump}
  Restore immediately from a text file dump.
  This is not recommended for big databases, as it will consume much time,
  memory and processor. In that case it's preferable to use \term{backup} and \term{install\_fallback}.
%%More information about backuping can
%%  be found in section~\ref{backup}.
\titem{import\_piefxis, export\_piefxis, export\_piefxis\_host} \ind{migrate between servers}
  These options can be used to migrate accounts
  using \xepref{0227} formatted XML files
  from/to other Jabber/XMPP servers
  or move users of a vhost to another ejabberd installation.
  See also \footahref{https://support.process-one.net/doc/display/MESSENGER/ejabberd+migration+kit}{ejabberd migration kit}.
\titem{import\_file, import\_dir} \ind{migration from other software}
  These options can be used to migrate accounts
  using jabberd1.4 formatted XML files.
  from other Jabber/XMPP servers
  There exist tutorials to
  \footahref{http://www.ejabberd.im/migrate-to-ejabberd}{migrate from other software to ejabberd}.
\titem{export2odbc virtualhost directory} \ind{export mnesia data to SQL files}
  Export virtual host information from Mnesia tables to SQL files.
\titem{delete\_expired\_messages} This option can be used to delete old messages
  in offline storage. This might be useful when the number of offline messages
  is very high.
\titem{delete\_old\_messages days} Delete offline messages older than the given days.
\titem{register user host password} Register an account in that domain with the given password.
\titem{unregister user host} Unregister the given account.
\end{description}

\makesubsection{accesscommands}{Restrict Execution with AccessCommands}

The frontends can be configured to restrict access to certain commands.
In that case, authentication information must be provided.
In each frontend the \term{AccessCommands} option is defined
in a different place. But in all cases the option syntax is the same:
\begin{verbatim}
AccessCommands = [ {Access, CommandNames, Arguments}, ...]
Access = atom()
CommandNames = all | [CommandName]
CommandName = atom()
Arguments = [ {ArgumentName, ArgumentValue}, ...]
ArgumentName = atom()
ArgumentValue = any()
\end{verbatim}

The default value is to not define any restriction: \term{[]}.
The authentication information is provided when executing a command,
and is Username, Hostname and Password of a local XMPP account
that has permission to execute the corresponding command.
This means that the account must be registered in the local ejabberd,
because the information will be verified.

When one or several access restrictions are defined and the
authentication information is provided,
each restriction is verified until one matches completely:
the account matches the Access rule,
the command name is listed in CommandNames,
and the provided arguments do not contradict Arguments.

As an example to understand the syntax, let's suppose those options:
\begin{verbatim}
{hosts, ["example.org"]}.
{acl, bots, {user, "robot1", "example.org"}}.
{access, commaccess, [{allow, bots}]}.
\end{verbatim}

This list of access restrictions allows only \term{robot1@example.org} to execute all commands:
\begin{verbatim}
[{commaccess, all, []}]
\end{verbatim}

See another list of restrictions (the corresponding ACL and ACCESS are not shown):
\begin{verbatim}
[
 %% This bot can execute all commands:
 {bot, all, []},
 %% This bot can only execute the command 'dump'. No argument restriction:
 {bot_backups, [dump], []}
 %% This bot can execute all commands,
 %% but if a 'host' argument is provided, it must be "example.org":
 {bot_all_example, all, [{host, "example.org"}]},
 %% This bot can only execute the command 'register',
 %% and if argument 'host' is provided, it must be "example.org":
 {bot_reg_example, [register], [{host, "example.org"}]},
 %% This bot can execute the commands 'register' and 'unregister',
 %% if argument host is provided, it must be "test.org":
 {_bot_reg_test, [register, unregister], [{host, "test.org"}]}
]
\end{verbatim}

\makesection{webadmin}{Web Admin}
\ind{web admin}

The \ejabberd{} Web Admin allows to administer most of \ejabberd{} using a web browser.

This feature is enabled by default:
a \term{ejabberd\_http} listener with the option \term{web\_admin} (see
section~\ref{listened}) is included in the listening ports. Then you can open
\verb|http://server:port/admin/| in your favourite web browser. You
will be asked to enter the username (the \emph{full} \Jabber{} ID) and password
of an \ejabberd{} user with administrator rights. After authentication
you will see a page similar to figure~\ref{fig:webadmmain}.

\begin{figure}[htbp]
  \centering
  \insimg{webadmmain.png}
  \caption{Top page from the Web Admin}
  \label{fig:webadmmain}
\end{figure}
Here you can edit access restrictions, manage users, create backups,
manage the database, enable/disable ports listened for, view server
statistics,\ldots

The access rule \term{configure} determines what accounts can access the Web Admin and modify it.
The access rule \term{webadmin\_view} is to grant only view access: those accounts can browse the Web Admin with read-only access.

Example configurations:
\begin{itemize}
\item You can serve the Web Admin on the same port as the
  \ind{protocols!XEP-0025: HTTP Polling}HTTP Polling interface. In this example
  you should point your web browser to \verb|http://example.org:5280/admin/| to
  administer all virtual hosts or to
  \verb|http://example.org:5280/admin/server/example.com/| to administer only
  the virtual host \jid{example.com}. Before you get access to the Web Admin
  you need to enter as username, the JID and password from a registered user
  that is allowed to configure \ejabberd{}. In this example you can enter as
  username `\jid{admin@example.net}' to administer all virtual hosts (first
  URL). If you log in with `\jid{admin@example.com}' on \\
  \verb|http://example.org:5280/admin/server/example.com/| you can only
  administer the virtual host \jid{example.com}.
  The account `\jid{reviewer@example.com}' can browse that vhost in read-only mode.
\begin{verbatim}
acl: 
  admin: 
    user: 
      - "admin": "example.net"

host_config: 
  "example.com": 
    acl: 
      admin: 
        user: 
          - "admin": "example.com"
      viewers: 
        user: 
          - "reviewer": "example.com"

access: 
  configure: 
    admin: allow
  webadmin_view: 
    viewers: allow

hosts: 
  - "example.org"

listen: 
  ...
  - 
    port: 5280
    module: ejabberd_http
    web_admin: true
    http_poll: true
  ...
\end{verbatim}
\item For security reasons, you can serve the Web Admin on a secured
  connection, on a port differing from the HTTP Polling interface, and bind it
  to the internal LAN IP. The Web Admin will be accessible by pointing your
  web browser to \verb|https://192.168.1.1:5282/admin/|:
\begin{verbatim}
hosts: 
  - "example.org"
listen: 
  ...
  - 
    port: 5280
    module: ejabberd_http
    http_poll: true
  - 
    ip: "192.168.1.1"
    port: 5282
    module: ejabberd_http
    certfile: "/usr/local/etc/server.pem"
    tls: true
    web_admin: true
  ...
\end{verbatim}
\end{itemize}

Certain pages in the ejabberd Web Admin contain a link to a related
section in the ejabberd Installation and Operation Guide.
In order to view such links, a copy in HTML format of the Guide must
be installed in the system.
The file is searched by default in
\term{"/share/doc/ejabberd/guide.html"}.
The directory of the documentation can be specified in
the environment variable \term{EJABBERD\_DOC\_PATH}.
See section \ref{erlangconfiguration}.


\makesection{adhoccommands}{Ad-hoc Commands}

If you enable \modconfigure\ and \modadhoc,
you can perform several administrative tasks in \ejabberd{}
with an XMPP client.
The client must support Ad-Hoc Commands (\xepref{0050}),
and you must login in the XMPP server with
an account with proper privileges.


\makesection{changeerlangnodename}{Change Computer Hostname}

\ejabberd{} uses the distributed Mnesia database.
Being distributed, Mnesia enforces consistency of its file,
so it stores the name of the Erlang node in it (see section \ref{nodename}).
The name of an Erlang node includes the hostname of the computer.
So, the name of the Erlang node changes
if you change the name of the machine in which \ejabberd{} runs,
or when you move \ejabberd{} to a different machine.

You have two ways to use the old Mnesia database in an ejabberd with new node name:
put the old node name in \term{ejabberdctl.cfg},
or convert the database to the new node name.

Those example steps will backup, convert and load the Mnesia database.
You need to have either the old Mnesia spool dir or a backup of Mnesia.
If you already have a backup file of the old database, you can go directly to step 5.
You also need to know the old node name and the new node name.
If you don't know them, look for them by executing \term{ejabberdctl}
or in the ejabberd log files.

Before starting, setup some variables:
\begin{verbatim}
OLDNODE=ejabberd@oldmachine
NEWNODE=ejabberd@newmachine
OLDFILE=/tmp/old.backup
NEWFILE=/tmp/new.backup
\end{verbatim}

\begin{enumerate}
\item Start ejabberd enforcing the old node name:
\begin{verbatim}
ejabberdctl --node $OLDNODE start
\end{verbatim}

\item Generate a backup file:
\begin{verbatim}
ejabberdctl --node $OLDNODE backup $OLDFILE
\end{verbatim}

\item Stop the old node:
\begin{verbatim}
ejabberdctl --node $OLDNODE stop
\end{verbatim}

\item Make sure there aren't files in the Mnesia spool dir. For example:
\begin{verbatim}
mkdir /var/lib/ejabberd/oldfiles
mv /var/lib/ejabberd/*.* /var/lib/ejabberd/oldfiles/
\end{verbatim}

\item Start ejabberd. There isn't any need to specify the node name anymore:
\begin{verbatim}
ejabberdctl start
\end{verbatim}

\item Convert the backup to new node name:
\begin{verbatim}
ejabberdctl mnesia_change_nodename $OLDNODE $NEWNODE $OLDFILE $NEWFILE
\end{verbatim}

\item Install the backup file as a fallback:
\begin{verbatim}
ejabberdctl install_fallback $NEWFILE
\end{verbatim}

\item Stop ejabberd:
\begin{verbatim}
ejabberdctl stop
\end{verbatim}
You may see an error message in the log files, it's normal, so don't worry:
\begin{verbatim}
Mnesia(ejabberd@newmachine):
** ERROR ** (ignoring core)
** FATAL ** A fallback is installed and Mnesia must be restarted.
  Forcing shutdown after mnesia_down from ejabberd@newmachine...
\end{verbatim}

\item Now you can finally start ejabberd:
\begin{verbatim}
ejabberdctl start
\end{verbatim}

\item Check that the information of the old database is available: accounts, rosters...
After you finish, remember to delete the temporary backup files from public directories.
\end{enumerate}


\makechapter{secure}{Securing \ejabberd{}}

\makesection{firewall}{Firewall Settings}
\ind{firewall}\ind{ports}\ind{SASL}\ind{TLS}\ind{clustering!ports}

You need to take the following TCP ports in mind when configuring your firewall:
\begin{table}[H]
  \centering
  \begin{tabular}{|l|l|}
    \hline {\bf Port} & {\bf Description} \\
    \hline \hline 5222& Standard port for Jabber/XMPP client connections, plain or STARTTLS.\\
    \hline 5223& Standard port for Jabber client connections using the old SSL method.\\
    \hline 5269& Standard port for Jabber/XMPP server connections.\\
    \hline 4369& EPMD (section \ref{epmd}) listens for Erlang node name requests.\\
    \hline port range& Used for connections between Erlang nodes. This range is configurable (see section \ref{epmd}).\\
    \hline
  \end{tabular}
\end{table}

\makesection{epmd}{epmd}

\footahref{http://www.erlang.org/doc/man/epmd.html}{epmd (Erlang Port Mapper Daemon)}
is a small name server included in Erlang/OTP
and used by Erlang programs when establishing distributed Erlang communications.
\ejabberd{} needs \term{epmd} to use \term{ejabberdctl} and also when clustering \ejabberd{} nodes.
This small program is automatically started by Erlang, and is never stopped.
If \ejabberd{} is stopped, and there aren't any other Erlang programs
running in the system, you can safely stop \term{epmd} if you want.

\ejabberd{} runs inside an Erlang node.
To communicate with \ejabberd{}, the script \term{ejabberdctl} starts a new Erlang node
and connects to the Erlang node that holds \ejabberd{}.
In order for this communication to work,
\term{epmd} must be running and listening for name requests in the port 4369.
You should block the port 4369 in the firewall in such a way that
only the programs in your machine can access it.
or configure the option \term{ERL\_EPMD\_ADDRESS} in the file \term{ejabberdctl.cfg}.

If you build a cluster of several \ejabberd{} instances,
each \ejabberd{} instance is called an \ejabberd{} node.
Those \ejabberd{} nodes use a special Erlang communication method to
build the cluster, and EPMD is again needed listening in the port 4369.
So, if you plan to build a cluster of \ejabberd{} nodes
you must open the port 4369 for the machines involved in the cluster.
Remember to block the port so Internet doesn't have access to it.

Once an Erlang node solved the node name of another Erlang node using EPMD and port 4369,
the nodes communicate directly.
The ports used in this case by default are random,
but can be configured in the file \term{ejabberdctl.cfg}.
The Erlang command-line parameter used internally is, for example:
\begin{verbatim}
erl ... -kernel inet_dist_listen_min 4370 inet_dist_listen_max 4375
\end{verbatim}
It is also possible to configure in \term{ejabberdctl.cfg}
the network interface where the Erlang node will listen and accept connections.
The Erlang command-line parameter used internally is, for example:
\begin{verbatim}
erl ... -kernel inet_dist_use_interface "{127,0,0,1}"
\end{verbatim}


\makesection{cookie}{Erlang Cookie}

The Erlang cookie is a string with numbers and letters.
An Erlang node reads the cookie at startup from the command-line parameter \term{-setcookie}.
If not indicated, the cookie is read from the cookie file \term{\$HOME/.erlang.cookie}.
If this file does not exist, it is created immediately with a random cookie.
Two Erlang nodes communicate only if they have the same cookie.
Setting a cookie on the Erlang node allows you to structure your Erlang network
and define which nodes are allowed to connect to which.

Thanks to Erlang cookies, you can prevent access to the Erlang node by mistake,
for example when there are several Erlang nodes running different programs in the same machine.

Setting a secret cookie is a simple method
to difficult unauthorized access to your Erlang node.
However, the cookie system is not ultimately effective
to prevent unauthorized access or intrusion to an Erlang node.
The communication between Erlang nodes are not encrypted,
so the cookie could be read sniffing the traffic on the network.
The recommended way to secure the Erlang node is to block the port 4369.


\makesection{nodename}{Erlang Node Name}

An Erlang node may have a node name.
The name can be short (if indicated with the command-line parameter \term{-sname})
or long (if indicated with the parameter \term{-name}).
Starting an Erlang node with -sname limits the communication between Erlang nodes to the LAN.

Using the option \term{-sname} instead of \term{-name} is a simple method
to difficult unauthorized access to your Erlang node.
However, it is not ultimately effective  to prevent access to the Erlang node,
because it may be possible to fake the fact that you are on another network
using a modified version of Erlang \term{epmd}.
The recommended way to secure the Erlang node is to block the port 4369.


\makesection{secure-files}{Securing Sensitive Files}

\ejabberd{} stores sensitive data in the file system either in plain text or binary files.
The file system permissions should be set to only allow the proper user to read,
write and execute those files and directories.

\begin{description}
  \titem{ejabberd configuration file: /etc/ejabberd/ejabberd.yml}
  Contains the JID of administrators
  and passwords of external components.
  The backup files probably contain also this information,
  so it is preferable to secure the whole \term{/etc/ejabberd/} directory.
  \titem{ejabberd service log: /var/log/ejabberd/ejabberd.log}
  Contains IP addresses of clients.
  If the loglevel is set to 5, it contains whole conversations and passwords.
  If a logrotate system is used, there may be several log files with similar information,
  so it is preferable to secure the whole \term{/var/log/ejabberd/} directory.
  \titem{Mnesia database spool files in /var/lib/ejabberd/}
  The files store binary data, but some parts are still readable.
  The files are generated by Mnesia and their permissions cannot be set directly,
  so it is preferable to secure the whole \term{/var/lib/ejabberd/} directory.
  \titem{Erlang cookie file: /var/lib/ejabberd/.erlang.cookie}
  See section \ref{cookie}.
\end{description}


\makechapter{clustering}{Clustering}
\ind{clustering}

\makesection{howitworks}{How it Works}
\ind{clustering!how it works}

A \XMPP{} domain is served by one or more \ejabberd{} nodes. These nodes can
be run on different machines that are connected via a network. They all
must have the ability to connect to port 4369 of all another nodes, and must
have the same magic cookie (see Erlang/OTP documentation, in other words the
file \term{\~{}ejabberd/.erlang.cookie} must be the same on all nodes). This is
needed because all nodes exchange information about connected users, s2s
connections, registered services, etc\ldots

Each \ejabberd{} node has the following modules:
\begin{itemize}
\item router,
\item local router,
\item session manager,
\item s2s manager.
\end{itemize}

\makesubsection{router}{Router}
\ind{clustering!router}

This module is the main router of \XMPP{} packets on each node. It
routes them based on their destination's domains. It uses a global
routing table. The domain of the packet's destination is searched in the
routing table, and if it is found, the packet is routed to the
appropriate process. If not, it is sent to the s2s manager.

\makesubsection{localrouter}{Local Router}
\ind{clustering!local router}

This module routes packets which have a destination domain equal to
one of this server's host names. If the destination JID has a non-empty user
part, it is routed to the session manager, otherwise it is processed depending
on its content.

\makesubsection{sessionmanager}{Session Manager}
\ind{clustering!session manager}

This module routes packets to local users. It looks up to which user
resource a packet must be sent via a presence table. Then the packet is
either routed to the appropriate c2s process, or stored in offline
storage, or bounced back.

\makesubsection{s2smanager}{s2s Manager}
\ind{clustering!s2s manager}

This module routes packets to other \XMPP{} servers. First, it
checks if an opened s2s connection from the domain of the packet's
source to the domain of the packet's destination exists. If that is the case,
the s2s manager routes the packet to the process
serving this connection, otherwise a new connection is opened.

\makesection{cluster}{Clustering Setup}
\ind{clustering!setup}

Suppose you already configured \ejabberd{} on one machine named (\term{first}),
and you need to setup another one to make an \ejabberd{} cluster. Then do
following steps:

\begin{enumerate}
\item Copy \verb|~ejabberd/.erlang.cookie| file from \term{first} to
  \term{second}.

  (alt) You can also add `\verb|-setcookie content_of_.erlang.cookie|'
  option to all `\shell{erl}' commands below.

\item On \term{second} run the following command as the \ejabberd{} daemon user,
  in the working directory of \ejabberd{}:

\begin{verbatim}
erl -sname ejabberd \
    -mnesia dir '"/var/lib/ejabberd/"' \
    -mnesia extra_db_nodes "['ejabberd@first']" \
    -s mnesia
\end{verbatim}

  This will start Mnesia serving the same database as \node{ejabberd@first}.
  You can check this by running the command `\verb|mnesia:info().|'. You
  should see a lot of remote tables and a line like the following:

  Note: the Mnesia directory may be different in your system.
  To know where does ejabberd expect Mnesia to be installed by default,
  call \ref{ejabberdctl} without options and it will show some help,
  including the Mnesia database spool dir.

\begin{verbatim}
running db nodes   = [ejabberd@first, ejabberd@second]
\end{verbatim}


\item Now run the following in the same `\shell{erl}' session:

\begin{verbatim}
mnesia:change_table_copy_type(schema, node(), disc_copies).
\end{verbatim}

  This will create local disc storage for the database.

  (alt) Change storage type of the \term{scheme} table to `RAM and disc
  copy' on the second node via the Web Admin.


\item Now you can add replicas of various tables to this node with
  `\verb|mnesia:add_table_copy|' or
  `\verb|mnesia:change_table_copy_type|' as above (just replace
  `\verb|schema|' with another table name and `\verb|disc_copies|'
  can be replaced with `\verb|ram_copies|' or
  `\verb|disc_only_copies|').

  Which tables to replicate is very dependant on your needs, you can get
  some hints from the command `\verb|mnesia:info().|', by looking at the
  size of tables and the default storage type for each table on 'first'.

  Replicating a table makes lookups in this table faster on this node.
  Writing, on the other hand, will be slower. And of course if machine with one
  of the replicas is down, other replicas will be used.

  Also \footahref{http://www.erlang.org/doc/apps/mnesia/Mnesia\_chap5.html\#5.3}
  {section 5.3 (Table Fragmentation) of Mnesia User's Guide} can be helpful.
  % The above URL needs update every Erlang release!

  (alt) Same as in previous item, but for other tables.


\item Run `\verb|init:stop().|' or just `\verb|q().|' to exit from
  the Erlang shell. This probably can take some time if Mnesia has not yet
  transfered and processed all data it needed from \term{first}.


\item Now run \ejabberd{} on \term{second} with a configuration similar as
  on \term{first}: you probably do not need to duplicate `\verb|acl|'
  and `\verb|access|' options because they will be taken from
  \term{first}; and \verb|mod_irc| should be
  enabled only on one machine in the cluster.
\end{enumerate}

You can repeat these steps for other machines supposed to serve this
domain.

\makesection{servicelb}{Service Load-Balancing}
\ind{component load-balancing}

% This section never had content, should it?
% \makesubsection{componentlb}{Components Load-Balancing}

\makesubsection{domainlb}{Domain Load-Balancing Algorithm}
\ind{options!domain\_balancing}

\ejabberd{} includes an algorithm to load balance the components that are plugged on an \ejabberd{} cluster. It means that you can plug one or several instances of the same component on each \ejabberd{} cluster and that the traffic will be automatically distributed.

The default distribution algorithm try to deliver to a local instance of a component. If several local instances are available, one instance is chosen randomly. If no instance is available locally, one instance is chosen randomly among the remote component instances.

If you need a different behaviour, you can change the load balancing behaviour with the option \option{domain\_balancing}. The syntax of the option is the following:
\esyntax{domain\_balancing: BalancingCriteria}

Several balancing criteria are available:
\begin{itemize}
\item \term{destination}: the full JID of the packet \term{to} attribute is used.
\item \term{source}: the full JID of the packet \term{from} attribute is used.
\item \term{bare\_destination}: the bare JID (without resource) of the packet \term{to} attribute is used.
\item \term{bare\_source}: the bare JID (without resource) of the packet \term{from} attribute is used.
\end{itemize}

If the value corresponding to the criteria is the same, the same component instance in the cluster will be used.

\makesubsection{lbbuckets}{Load-Balancing Buckets}
\ind{options!domain\_balancing\_component\_number}

When there is a risk of failure for a given component, domain balancing can cause service trouble. If one component is failing the service will not work correctly unless the sessions are rebalanced.

In this case, it is best to limit the problem to the sessions handled by the failing component. This is what the \term{domain\_balancing\_component\_number} option does, making the load balancing algorithm not dynamic, but sticky on a fix number of component instances.

The syntax is:
\esyntax{domain\_balancing\_component\_number: Number}



% TODO
% See also the section about ejabberdctl!!!!
%\section{Backup and Restore}
%\label{backup}
%\ind{backup}

\makechapter{debugging}{Debugging}
\ind{debugging}

\makesection{logfiles}{Log Files}

An \ejabberd{} node writes two log files:
\begin{description}
	\titem{ejabberd.log} is the ejabberd service log, with the messages reported by \ejabberd{} code
	\titem{erlang.log} is the Erlang/OTP system log, with the messages reported by Erlang/OTP using SASL (System Architecture Support Libraries)
\end{description}

The option \term{loglevel} modifies the verbosity of the file ejabberd.log. The syntax:
\begin{description}
    \titem{loglevel: Level} The standard form to set a global log level.
\end{description}

The possible \term{Level} are:
\begin{description}
	\titem{0} No ejabberd log at all (not recommended)
	\titem{1} Critical
	\titem{2} Error
	\titem{3} Warning
	\titem{4} Info
	\titem{5} Debug
\end{description}
For example, the default configuration is:
\begin{verbatim}
loglevel: 4
\end{verbatim}

The log files grow continually, so it is recommended to rotate them periodically.
To rotate the log files, rename the files and then reopen them.
The ejabberdctl command \term{reopen-log} 
(please refer to section \ref{ectl-commands})
reopens the log files,
and also renames the old ones if you didn't rename them.


\makesection{debugconsole}{Debug Console}

The Debug Console is an Erlang shell attached to an already running \ejabberd{} server.
With this Erlang shell, an experienced administrator can perform complex tasks.

This shell gives complete control over the \ejabberd{} server,
so it is important to use it with extremely care.
There are some simple and safe examples in the article
\footahref{http://www.ejabberd.im/interconnect-erl-nodes}{Interconnecting Erlang Nodes}

To exit the shell, close the window or press the keys: control+c control+c.


\makesection{watchdog}{Watchdog Alerts}
\ind{debugging!watchdog}

\ejabberd{} includes a watchdog mechanism that may be useful to developers
when troubleshooting a problem related to memory usage.
If a process in the \ejabberd{} server consumes more memory than the configured threshold,
a message is sent to the XMPP accounts defined with the option
\term{watchdog\_admins}
\ind{options!watchdog\_admins} in the \ejabberd{} configuration file.

The syntax is:
\esyntax{watchdog\_admins: [JID, ...]}

The memory consumed is measured in \term{words}:
a word on 32-bit architecture is 4 bytes,
and a word on 64-bit architecture is 8 bytes.
The threshold by default is 1000000 words.
This value can be configured with the option \term{watchdog\_large\_heap},
or in a conversation with the watchdog alert bot.

The syntax is:
\esyntax{watchdog\_large\_heap: Number}

Example configuration:
\begin{verbatim}
watchdog_admins:
  - "admin2@localhost"
  - "admin2@example.org"
watchdog_large_heap: 30000000
\end{verbatim}

To remove watchdog admins, remove them in the option.
To remove all watchdog admins, set the option with an empty list:
\begin{verbatim}
watchdog_admins: []
\end{verbatim}

\appendix{}

\makechapter{i18ni10n}{Internationalization and Localization}
\ind{xml:lang}\ind{internationalization}\ind{localization}\ind{i18n}\ind{l10n}

The source code of \ejabberd{} supports localization.
The translators can edit the
\footahref{http://www.gnu.org/software/gettext/}{gettext} .po files
using any capable program (KBabel, Lokalize, Poedit...) or a simple text editor.

Then gettext
is used to extract, update and export those .po files to the .msg format read by \ejabberd{}.
To perform those management tasks, in the \term{src/} directory execute \term{make translations}.
The translatable strings are extracted from source code to generate the file \term{ejabberd.pot}.
This file is merged with each .po file to produce updated .po files.
Finally those .po files are exported to .msg files, that have a format easily readable by \ejabberd{}.

All built-in modules support the \texttt{xml:lang} attribute inside IQ queries.
Figure~\ref{fig:discorus}, for example, shows the reply to the following query:
\begin{verbatim}
<iq id='5'
    to='example.org'
    type='get'
    xml:lang='ru'>
  <query xmlns='http://jabber.org/protocol/disco#items'/>
</iq>
\end{verbatim}

\begin{figure}[htbp]
  \centering
  \insimg{discorus.png}
  \caption{Service Discovery when \texttt{xml:lang='ru'}}
  \label{fig:discorus}
\end{figure}

The Web Admin also supports the \verb|Accept-Language| HTTP header.

\begin{figure}[htbp]
  \centering
  \insimg{webadmmainru.png}
  \caption{Web Admin showing a virtual host when the web browser provides the
     HTTP header `Accept-Language: ru'}
  \label{fig:webadmmainru}
\end{figure}


\makechapter{releasenotes}{Release Notes}
\ind{release notes}

Release notes are available from \footahref{http://www.process-one.net/en/ejabberd/release\_notes/}{ejabberd Home Page}

\makechapter{acknowledgements}{Acknowledgements}

Thanks to all people who contributed to this guide:
\begin{itemize}
\item Alexey Shchepin (\ahrefurl{xmpp:aleksey@jabber.ru})
\item Badlop (\ahrefurl{xmpp:badlop@jabberes.org})
\item Evgeniy Khramtsov (\ahrefurl{xmpp:xram@jabber.ru})
\item Florian Zumbiehl (\ahrefurl{xmpp:florz@florz.de})
\item Ludovic Bocquet (\ahrefurl{xmpp:lbocquet@jabber.org})
\item Marcin Owsiany (\ahrefurl{xmpp:marcin.owsiany@gmail.com})
\item Michael Grigutsch (\ahrefurl{xmpp:migri@jabber.i-pobox.net})
\item Mickael Remond (\ahrefurl{xmpp:mremond@process-one.net})
\item Sander Devrieze (\ahrefurl{xmpp:s.devrieze@gmail.com})
\item Sergei Golovan (\ahrefurl{xmpp:sgolovan@nes.ru})
\item Vsevolod Pelipas (\ahrefurl{xmpp:vsevoload@jabber.ru})
\end{itemize}


\makechapter{copyright}{Copyright Information}

Ejabberd Installation and Operation Guide.\\
Copyright \copyright{} 2003 --- 2014 ProcessOne

This document is free software; you can redistribute it and/or
modify it under the terms of the GNU General Public License
as published by the Free Software Foundation; either version 2
of the License, or (at your option) any later version.

This document is distributed in the hope that it will be useful,
but WITHOUT ANY WARRANTY; without even the implied warranty of
MERCHANTABILITY or FITNESS FOR A PARTICULAR PURPOSE. See the
GNU General Public License for more details.

You should have received a copy of the GNU General Public License along with
this document; if not, write to the Free Software Foundation, Inc., 51 Franklin
Street, Fifth Floor, Boston, MA 02110-1301, USA.

%TODO: a glossary describing common terms
%\makesection{glossary}{Glossary}
%\ind{glossary}

%\begin{description}
%\titem{c2s}
%\titem{s2s}
%\titem{STARTTLS}
%\titem{XEP} (\XMPP{} Extension Protocol)
%\titem{Resource}
%\titem{Roster}
%\titem{Transport}
%\titem{JID} (\Jabber{} ID) <Wikipedia>
%\titem{JUD} (\Jabber{} User Directory)
%\titem{vCard} <Wikipedia>
%\titem{Publish-Subscribe}
%\titem{Namespace}
%\titem{Erlang} <Wikipedia>
%\titem{Fault-tolerant}
%\titem{Distributed} <Wikipedia>
%\titem{Node} <Wikipedia>
%\titem{Tuple} <Wikipedia>
%\titem{Regular Expression}
%\titem{ACL} (Access Control List) <Wikipedia>
%\titem{IPv6} <Wikipedia>
%\titem{XMPP}
%\titem{LDAP} (Lightweight Directory Access Protocol) <Wikipedia>
%\titem{ODBC} (Open Database Connectivity) <Wikipedia>
%\titem{Virtual Hosting} <Wikipedia>

%\end{description}



% Remove the index from the HTML version to save size and bandwith.
\begin{latexonly}
\printindex
\end{latexonly}

\end{document}<|MERGE_RESOLUTION|>--- conflicted
+++ resolved
@@ -872,19 +872,12 @@
 \begin{description}
   \titem{\texttt{ejabberd\_c2s}}
     Handles c2s connections.\\
-<<<<<<< HEAD
-    Options: \texttt{access}, \texttt{certfile}, \texttt{ciphers},
+    Options: \texttt{access}, \texttt{certfile}, \texttt{ciphers}, \texttt{protocol\_options}
     \texttt{max\_ack\_queue}, \texttt{max\_fsm\_queue},
     \texttt{max\_stanza\_size}, \texttt{resend\_on\_timeout},
     \texttt{resume\_timeout}, \texttt{shaper},
     \texttt{starttls}, \texttt{starttls\_required},
     \texttt{stream\_management}, \texttt{tls},
-=======
-    Options: \texttt{access}, \texttt{certfile}, \texttt{ciphers}, \texttt{protocol\_options}
-    \texttt{max\_fsm\_queue},
-    \texttt{max\_stanza\_size}, \texttt{shaper},
-    \texttt{starttls}, \texttt{starttls\_required}, \texttt{tls},
->>>>>>> cc1f93d7
     \texttt{zlib}, \texttt{tls\_compression}
   \titem{\texttt{ejabberd\_s2s\_in}}
     Handles incoming s2s connections.\\
